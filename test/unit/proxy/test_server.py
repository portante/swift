--- conflicted
+++ resolved
@@ -77,11 +77,7 @@
 
 def setup():
     global _testdir, _test_servers, _test_sockets, \
-<<<<<<< HEAD
-            _orig_container_listing_limit, _test_coros
-=======
         _orig_container_listing_limit, _test_coros
->>>>>>> d09bcdef
     Request._orig_init = Request.__init__
     Request.__init__ = request_init
     Request._orig_del = getattr(Request, '__del__', None)
@@ -803,8 +799,6 @@
             self.assertEqual(calls[0], 0)
         finally:
             signal.signal(signal.SIGPIPE, old_handler)
-<<<<<<< HEAD
-=======
 
     def test_PUT_expect_header_zero_content_length(self):
         test_errors = []
@@ -888,7 +882,6 @@
             self.app.update_request(req)
             res = controller.DELETE(req)
             self.assertEquals(test_errors, [])
->>>>>>> d09bcdef
 
     def test_PUT_auto_content_type(self):
         with save_globals():
@@ -3509,8 +3502,6 @@
         fd.close()
         sock.close()
         self.assertEquals(before_request_instances, _request_instances)
-<<<<<<< HEAD
-=======
 
     def test_OPTIONS(self):
         with save_globals():
@@ -3630,7 +3621,6 @@
                 'x-foo',
                 resp.headers['access-control-allow-headers'])
 
->>>>>>> d09bcdef
 
 class TestContainerController(unittest.TestCase):
     "Test swift.proxy_server.ContainerController"
