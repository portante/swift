# Copyright (c) 2010 OpenStack, LLC.
#
# Licensed under the Apache License, Version 2.0 (the "License");
# you may not use this file except in compliance with the License.
# You may obtain a copy of the License at
#
#    http://www.apache.org/licenses/LICENSE-2.0
#
# Unless required by applicable law or agreed to in writing, software
# distributed under the License is distributed on an "AS IS" BASIS,
# WITHOUT WARRANTIES OR CONDITIONS OF ANY KIND, either express or
# implied.
# See the License for the specific language governing permissions and
# limitations under the License.

try:
    import simplejson as json
except ImportError:
    import json
import unittest
from contextlib import contextmanager
from time import time

from webob import Request, Response

from swift.common.middleware import swauth as auth


class FakeMemcache(object):

    def __init__(self):
        self.store = {}

    def get(self, key):
        return self.store.get(key)

    def set(self, key, value, timeout=0):
        self.store[key] = value
        return True

    def incr(self, key, timeout=0):
        self.store[key] = self.store.setdefault(key, 0) + 1
        return self.store[key]

    @contextmanager
    def soft_lock(self, key, timeout=0, retries=5):
        yield True

    def delete(self, key):
        try:
            del self.store[key]
        except Exception:
            pass
        return True


class FakeApp(object):

    def __init__(self, status_headers_body_iter=None):
        self.calls = 0
        self.status_headers_body_iter = status_headers_body_iter
        if not self.status_headers_body_iter:
            self.status_headers_body_iter = iter([('404 Not Found', {}, '')])

    def __call__(self, env, start_response):
        self.calls += 1
        self.request = Request.blank('', environ=env)
        if 'swift.authorize' in env:
            resp = env['swift.authorize'](self.request)
            if resp:
                return resp(env, start_response)
        status, headers, body = self.status_headers_body_iter.next()
        return Response(status=status, headers=headers,
                        body=body)(env, start_response)


class FakeConn(object):

    def __init__(self, status_headers_body_iter=None):
        self.calls = 0
        self.status_headers_body_iter = status_headers_body_iter
        if not self.status_headers_body_iter:
            self.status_headers_body_iter = iter([('404 Not Found', {}, '')])

    def request(self, method, path, headers):
        self.calls += 1
        self.request_path = path
        self.status, self.headers, self.body = \
            self.status_headers_body_iter.next()
        self.status, self.reason = self.status.split(' ', 1)
        self.status = int(self.status)

    def getresponse(self):
        return self

    def read(self):
        body = self.body
        self.body = ''
        return body


class TestAuth(unittest.TestCase):

    def setUp(self):
        self.test_auth = \
            auth.filter_factory({'super_admin_key': 'supertest'})(FakeApp())

    def test_super_admin_key_required(self):
        app = FakeApp()
        exc = None
        try:
            auth.filter_factory({})(app)
        except ValueError, err:
            exc = err
        self.assertEquals(str(exc),
                          'No super_admin_key set in conf file! Exiting.')
        auth.filter_factory({'super_admin_key': 'supertest'})(app)

    def test_reseller_prefix_init(self):
        app = FakeApp()
        ath = auth.filter_factory({'super_admin_key': 'supertest'})(app)
        self.assertEquals(ath.reseller_prefix, 'AUTH_')
        ath = auth.filter_factory({'super_admin_key': 'supertest',
                                   'reseller_prefix': 'TEST'})(app)
        self.assertEquals(ath.reseller_prefix, 'TEST_')
        ath = auth.filter_factory({'super_admin_key': 'supertest',
                                   'reseller_prefix': 'TEST_'})(app)
        self.assertEquals(ath.reseller_prefix, 'TEST_')

    def test_auth_prefix_init(self):
        app = FakeApp()
        ath = auth.filter_factory({'super_admin_key': 'supertest'})(app)
        self.assertEquals(ath.auth_prefix, '/auth/')
        ath = auth.filter_factory({'super_admin_key': 'supertest',
                                   'auth_prefix': ''})(app)
        self.assertEquals(ath.auth_prefix, '/auth/')
        ath = auth.filter_factory({'super_admin_key': 'supertest',
                                   'auth_prefix': '/test/'})(app)
        self.assertEquals(ath.auth_prefix, '/test/')
        ath = auth.filter_factory({'super_admin_key': 'supertest',
                                   'auth_prefix': '/test'})(app)
        self.assertEquals(ath.auth_prefix, '/test/')
        ath = auth.filter_factory({'super_admin_key': 'supertest',
                                   'auth_prefix': 'test/'})(app)
        self.assertEquals(ath.auth_prefix, '/test/')
        ath = auth.filter_factory({'super_admin_key': 'supertest',
                                   'auth_prefix': 'test'})(app)
        self.assertEquals(ath.auth_prefix, '/test/')

    def test_default_swift_cluster_init(self):
        app = FakeApp()
        self.assertRaises(Exception, auth.filter_factory({
            'super_admin_key': 'supertest',
            'default_swift_cluster': 'local#badscheme://host/path'}), app)
        ath = auth.filter_factory({'super_admin_key': 'supertest'})(app)
        self.assertEquals(ath.default_swift_cluster,
                          'local#http://127.0.0.1:8080/v1')
        ath = auth.filter_factory({'super_admin_key': 'supertest',
            'default_swift_cluster': 'local#http://host/path'})(app)
        self.assertEquals(ath.default_swift_cluster,
                          'local#http://host/path')
        ath = auth.filter_factory({'super_admin_key': 'supertest',
            'default_swift_cluster': 'local#https://host/path/'})(app)
        self.assertEquals(ath.dsc_url, 'https://host/path')
        self.assertEquals(ath.dsc_url2, 'https://host/path')
        ath = auth.filter_factory({'super_admin_key': 'supertest',
            'default_swift_cluster':
<<<<<<< HEAD
                'local##https://host/path/##http://host2/path2/'})(app)
=======
                'local#https://host/path/#http://host2/path2/'})(app)
>>>>>>> 7a509c74
        self.assertEquals(ath.dsc_url, 'https://host/path')
        self.assertEquals(ath.dsc_url2, 'http://host2/path2')

    def test_top_level_ignore(self):
        resp = Request.blank('/').get_response(self.test_auth)
        self.assertEquals(resp.status_int, 404)

    def test_anon(self):
        resp = Request.blank('/v1/AUTH_account').get_response(self.test_auth)
        self.assertEquals(resp.status_int, 401)
        self.assertEquals(resp.environ['swift.authorize'],
                          self.test_auth.authorize)

    def test_auth_deny_non_reseller_prefix(self):
        resp = Request.blank('/v1/BLAH_account',
            headers={'X-Auth-Token': 'BLAH_t'}).get_response(self.test_auth)
        self.assertEquals(resp.status_int, 401)
        self.assertEquals(resp.environ['swift.authorize'],
                          self.test_auth.denied_response)

    def test_auth_deny_non_reseller_prefix_no_override(self):
        fake_authorize = lambda x: Response(status='500 Fake')
        resp = Request.blank('/v1/BLAH_account',
            headers={'X-Auth-Token': 'BLAH_t'},
            environ={'swift.authorize': fake_authorize}
            ).get_response(self.test_auth)
        self.assertEquals(resp.status_int, 500)
        self.assertEquals(resp.environ['swift.authorize'], fake_authorize)

    def test_auth_no_reseller_prefix_deny(self):
        # Ensures that when we have no reseller prefix, we don't deny a request
        # outright but set up a denial swift.authorize and pass the request on
        # down the chain.
        local_app = FakeApp()
        local_auth = auth.filter_factory({'super_admin_key': 'supertest',
                                          'reseller_prefix': ''})(local_app)
        resp = Request.blank('/v1/account',
            headers={'X-Auth-Token': 't'}).get_response(local_auth)
        self.assertEquals(resp.status_int, 401)
        # one for checking auth, two for request passed along
        self.assertEquals(local_app.calls, 2)
        self.assertEquals(resp.environ['swift.authorize'],
                          local_auth.denied_response)

    def test_auth_no_reseller_prefix_allow(self):
        # Ensures that when we have no reseller prefix, we can still allow
        # access if our auth server accepts requests
        local_app = FakeApp(iter([
            ('200 Ok', {},
             json.dumps({'account': 'act', 'user': 'act:usr',
                         'account_id': 'AUTH_cfa',
                         'groups': [{'name': 'act:usr'}, {'name': 'act'},
                                    {'name': '.admin'}],
                         'expires': time() + 60})),
            ('204 No Content', {}, '')]))
        local_auth = auth.filter_factory({'super_admin_key': 'supertest',
                                          'reseller_prefix': ''})(local_app)
        resp = Request.blank('/v1/act',
            headers={'X-Auth-Token': 't'}).get_response(local_auth)
        self.assertEquals(resp.status_int, 204)
        self.assertEquals(local_app.calls, 2)
        self.assertEquals(resp.environ['swift.authorize'],
                          local_auth.authorize)

    def test_auth_no_reseller_prefix_no_token(self):
        # Check that normally we set up a call back to our authorize.
        local_auth = \
            auth.filter_factory({'super_admin_key': 'supertest',
                                 'reseller_prefix': ''})(FakeApp(iter([])))
        resp = Request.blank('/v1/account').get_response(local_auth)
        self.assertEquals(resp.status_int, 401)
        self.assertEquals(resp.environ['swift.authorize'],
                          local_auth.authorize)
        # Now make sure we don't override an existing swift.authorize when we
        # have no reseller prefix.
        local_auth = \
            auth.filter_factory({'super_admin_key': 'supertest',
                                 'reseller_prefix': ''})(FakeApp())
        local_authorize = lambda req: Response('test')
        resp = Request.blank('/v1/account', environ={'swift.authorize':
            local_authorize}).get_response(local_auth)
        self.assertEquals(resp.status_int, 200)
        self.assertEquals(resp.environ['swift.authorize'], local_authorize)

    def test_auth_fail(self):
        resp = Request.blank('/v1/AUTH_cfa',
            headers={'X-Auth-Token': 'AUTH_t'}).get_response(self.test_auth)
        self.assertEquals(resp.status_int, 401)

    def test_auth_success(self):
        self.test_auth.app = FakeApp(iter([
            ('200 Ok', {},
             json.dumps({'account': 'act', 'user': 'act:usr',
                         'account_id': 'AUTH_cfa',
                         'groups': [{'name': 'act:usr'}, {'name': 'act'},
                                    {'name': '.admin'}],
                         'expires': time() + 60})),
            ('204 No Content', {}, '')]))
        resp = Request.blank('/v1/AUTH_cfa',
            headers={'X-Auth-Token': 'AUTH_t'}).get_response(self.test_auth)
        self.assertEquals(resp.status_int, 204)
        self.assertEquals(self.test_auth.app.calls, 2)

    def test_auth_memcache(self):
        # First run our test without memcache, showing we need to return the
        # token contents twice.
        self.test_auth.app = FakeApp(iter([
            ('200 Ok', {},
             json.dumps({'account': 'act', 'user': 'act:usr',
                         'account_id': 'AUTH_cfa',
                         'groups': [{'name': 'act:usr'}, {'name': 'act'},
                                    {'name': '.admin'}],
                         'expires': time() + 60})),
            ('204 No Content', {}, ''),
            ('200 Ok', {},
             json.dumps({'account': 'act', 'user': 'act:usr',
                         'account_id': 'AUTH_cfa',
                         'groups': [{'name': 'act:usr'}, {'name': 'act'},
                                    {'name': '.admin'}],
                         'expires': time() + 60})),
            ('204 No Content', {}, '')]))
        resp = Request.blank('/v1/AUTH_cfa',
            headers={'X-Auth-Token': 'AUTH_t'}).get_response(self.test_auth)
        self.assertEquals(resp.status_int, 204)
        resp = Request.blank('/v1/AUTH_cfa',
            headers={'X-Auth-Token': 'AUTH_t'}).get_response(self.test_auth)
        self.assertEquals(resp.status_int, 204)
        self.assertEquals(self.test_auth.app.calls, 4)
        # Now run our test with memcache, showing we no longer need to return
        # the token contents twice.
        self.test_auth.app = FakeApp(iter([
            ('200 Ok', {},
             json.dumps({'account': 'act', 'user': 'act:usr',
                         'account_id': 'AUTH_cfa',
                         'groups': [{'name': 'act:usr'}, {'name': 'act'},
                                    {'name': '.admin'}],
                         'expires': time() + 60})),
            ('204 No Content', {}, ''),
            # Don't need a second token object returned if memcache is used
            ('204 No Content', {}, '')]))
        fake_memcache = FakeMemcache()
        resp = Request.blank('/v1/AUTH_cfa',
            headers={'X-Auth-Token': 'AUTH_t'},
            environ={'swift.cache': fake_memcache}
            ).get_response(self.test_auth)
        self.assertEquals(resp.status_int, 204)
        resp = Request.blank('/v1/AUTH_cfa',
            headers={'X-Auth-Token': 'AUTH_t'},
            environ={'swift.cache': fake_memcache}
            ).get_response(self.test_auth)
        self.assertEquals(resp.status_int, 204)
        self.assertEquals(self.test_auth.app.calls, 3)

    def test_auth_just_expired(self):
        self.test_auth.app = FakeApp(iter([
            # Request for token (which will have expired)
            ('200 Ok', {},
             json.dumps({'account': 'act', 'user': 'act:usr',
                         'account_id': 'AUTH_cfa',
                         'groups': [{'name': 'act:usr'}, {'name': 'act'},
                                    {'name': '.admin'}],
                         'expires': time() - 1})),
            # Request to delete token
            ('204 No Content', {}, '')]))
        resp = Request.blank('/v1/AUTH_cfa',
            headers={'X-Auth-Token': 'AUTH_t'}).get_response(self.test_auth)
        self.assertEquals(resp.status_int, 401)
        self.assertEquals(self.test_auth.app.calls, 2)

    def test_middleware_storage_token(self):
        self.test_auth.app = FakeApp(iter([
            ('200 Ok', {},
             json.dumps({'account': 'act', 'user': 'act:usr',
                         'account_id': 'AUTH_cfa',
                         'groups': [{'name': 'act:usr'}, {'name': 'act'},
                                    {'name': '.admin'}],
                         'expires': time() + 60})),
            ('204 No Content', {}, '')]))
        resp = Request.blank('/v1/AUTH_cfa',
            headers={'X-Storage-Token': 'AUTH_t'}).get_response(self.test_auth)
        self.assertEquals(resp.status_int, 204)
        self.assertEquals(self.test_auth.app.calls, 2)

    def test_authorize_bad_path(self):
        req = Request.blank('/badpath')
        resp = self.test_auth.authorize(req)
        self.assertEquals(resp.status_int, 401)
        req = Request.blank('/badpath')
        req.remote_user = 'act:usr,act,AUTH_cfa'
        resp = self.test_auth.authorize(req)
        self.assertEquals(resp.status_int, 403)

    def test_authorize_account_access(self):
        req = Request.blank('/v1/AUTH_cfa')
        req.remote_user = 'act:usr,act,AUTH_cfa'
        self.assertEquals(self.test_auth.authorize(req), None)
        req = Request.blank('/v1/AUTH_cfa')
        req.remote_user = 'act:usr,act'
        resp = self.test_auth.authorize(req)
        self.assertEquals(resp.status_int, 403)

    def test_authorize_acl_group_access(self):
        req = Request.blank('/v1/AUTH_cfa')
        req.remote_user = 'act:usr,act'
        resp = self.test_auth.authorize(req)
        self.assertEquals(resp.status_int, 403)
        req = Request.blank('/v1/AUTH_cfa')
        req.remote_user = 'act:usr,act'
        req.acl = 'act'
        self.assertEquals(self.test_auth.authorize(req), None)
        req = Request.blank('/v1/AUTH_cfa')
        req.remote_user = 'act:usr,act'
        req.acl = 'act:usr'
        self.assertEquals(self.test_auth.authorize(req), None)
        req = Request.blank('/v1/AUTH_cfa')
        req.remote_user = 'act:usr,act'
        req.acl = 'act2'
        resp = self.test_auth.authorize(req)
        self.assertEquals(resp.status_int, 403)
        req = Request.blank('/v1/AUTH_cfa')
        req.remote_user = 'act:usr,act'
        req.acl = 'act:usr2'
        resp = self.test_auth.authorize(req)
        self.assertEquals(resp.status_int, 403)

    def test_deny_cross_reseller(self):
        # Tests that cross-reseller is denied, even if ACLs/group names match
        req = Request.blank('/v1/OTHER_cfa')
        req.remote_user = 'act:usr,act,AUTH_cfa'
        req.acl = 'act'
        resp = self.test_auth.authorize(req)
        self.assertEquals(resp.status_int, 403)

    def test_authorize_acl_referrer_access(self):
        req = Request.blank('/v1/AUTH_cfa')
        req.remote_user = 'act:usr,act'
        resp = self.test_auth.authorize(req)
        self.assertEquals(resp.status_int, 403)
        req = Request.blank('/v1/AUTH_cfa')
        req.remote_user = 'act:usr,act'
        req.acl = '.r:*'
        self.assertEquals(self.test_auth.authorize(req), None)
        req = Request.blank('/v1/AUTH_cfa')
        req.remote_user = 'act:usr,act'
        req.acl = '.r:.example.com'
        resp = self.test_auth.authorize(req)
        self.assertEquals(resp.status_int, 403)
        req = Request.blank('/v1/AUTH_cfa')
        req.remote_user = 'act:usr,act'
        req.referer = 'http://www.example.com/index.html'
        req.acl = '.r:.example.com'
        self.assertEquals(self.test_auth.authorize(req), None)
        req = Request.blank('/v1/AUTH_cfa')
        resp = self.test_auth.authorize(req)
        self.assertEquals(resp.status_int, 401)
        req = Request.blank('/v1/AUTH_cfa')
        req.acl = '.r:*'
        self.assertEquals(self.test_auth.authorize(req), None)
        req = Request.blank('/v1/AUTH_cfa')
        req.acl = '.r:.example.com'
        resp = self.test_auth.authorize(req)
        self.assertEquals(resp.status_int, 401)
        req = Request.blank('/v1/AUTH_cfa')
        req.referer = 'http://www.example.com/index.html'
        req.acl = '.r:.example.com'
        self.assertEquals(self.test_auth.authorize(req), None)

    def test_account_put_permissions(self):
        req = Request.blank('/v1/AUTH_new', environ={'REQUEST_METHOD': 'PUT'})
        req.remote_user = 'act:usr,act'
        resp = self.test_auth.authorize(req)
        self.assertEquals(resp.status_int, 403)

        req = Request.blank('/v1/AUTH_new', environ={'REQUEST_METHOD': 'PUT'})
        req.remote_user = 'act:usr,act,AUTH_other'
        resp = self.test_auth.authorize(req)
        self.assertEquals(resp.status_int, 403)

        # Even PUTs to your own account as account admin should fail
        req = Request.blank('/v1/AUTH_old', environ={'REQUEST_METHOD': 'PUT'})
        req.remote_user = 'act:usr,act,AUTH_old'
        resp = self.test_auth.authorize(req)
        self.assertEquals(resp.status_int, 403)

        req = Request.blank('/v1/AUTH_new', environ={'REQUEST_METHOD': 'PUT'})
        req.remote_user = 'act:usr,act,.reseller_admin'
        resp = self.test_auth.authorize(req)
        self.assertEquals(resp, None)

        # .super_admin is not something the middleware should ever see or care
        # about
        req = Request.blank('/v1/AUTH_new', environ={'REQUEST_METHOD': 'PUT'})
        req.remote_user = 'act:usr,act,.super_admin'
        resp = self.test_auth.authorize(req)
        self.assertEquals(resp.status_int, 403)

    def test_account_delete_permissions(self):
        req = Request.blank('/v1/AUTH_new',
                            environ={'REQUEST_METHOD': 'DELETE'})
        req.remote_user = 'act:usr,act'
        resp = self.test_auth.authorize(req)
        self.assertEquals(resp.status_int, 403)

        req = Request.blank('/v1/AUTH_new',
                            environ={'REQUEST_METHOD': 'DELETE'})
        req.remote_user = 'act:usr,act,AUTH_other'
        resp = self.test_auth.authorize(req)
        self.assertEquals(resp.status_int, 403)

        # Even DELETEs to your own account as account admin should fail
        req = Request.blank('/v1/AUTH_old',
                            environ={'REQUEST_METHOD': 'DELETE'})
        req.remote_user = 'act:usr,act,AUTH_old'
        resp = self.test_auth.authorize(req)
        self.assertEquals(resp.status_int, 403)

        req = Request.blank('/v1/AUTH_new',
                            environ={'REQUEST_METHOD': 'DELETE'})
        req.remote_user = 'act:usr,act,.reseller_admin'
        resp = self.test_auth.authorize(req)
        self.assertEquals(resp, None)

        # .super_admin is not something the middleware should ever see or care
        # about
        req = Request.blank('/v1/AUTH_new',
                            environ={'REQUEST_METHOD': 'DELETE'})
        req.remote_user = 'act:usr,act,.super_admin'
        resp = self.test_auth.authorize(req)
        resp = self.test_auth.authorize(req)
        self.assertEquals(resp.status_int, 403)

    def test_get_token_fail(self):
        resp = Request.blank('/auth/v1.0').get_response(self.test_auth)
        self.assertEquals(resp.status_int, 401)
        resp = Request.blank('/auth/v1.0',
            headers={'X-Auth-User': 'act:usr',
                     'X-Auth-Key': 'key'}).get_response(self.test_auth)
        self.assertEquals(resp.status_int, 401)

    def test_get_token_fail_invalid_key(self):
        self.test_auth.app = FakeApp(iter([
            # GET of user object
            ('200 Ok', {},
             json.dumps({"auth": "plaintext:key",
                         "groups": [{'name': "act:usr"}, {'name': "act"},
                                    {'name': ".admin"}]}))]))
        resp = Request.blank('/auth/v1.0',
            headers={'X-Auth-User': 'act:usr',
                     'X-Auth-Key': 'invalid'}).get_response(self.test_auth)
        self.assertEquals(resp.status_int, 401)
        self.assertEquals(self.test_auth.app.calls, 1)

    def test_get_token_fail_invalid_x_auth_user_format(self):
        resp = Request.blank('/auth/v1/act/auth',
            headers={'X-Auth-User': 'usr',
                     'X-Auth-Key': 'key'}).get_response(self.test_auth)
        self.assertEquals(resp.status_int, 401)

    def test_get_token_fail_non_matching_account_in_request(self):
        resp = Request.blank('/auth/v1/act/auth',
            headers={'X-Auth-User': 'act2:usr',
                     'X-Auth-Key': 'key'}).get_response(self.test_auth)
        self.assertEquals(resp.status_int, 401)

    def test_get_token_fail_bad_path(self):
        resp = Request.blank('/auth/v1/act/auth/invalid',
            headers={'X-Auth-User': 'act:usr',
                     'X-Auth-Key': 'key'}).get_response(self.test_auth)
        self.assertEquals(resp.status_int, 400)

    def test_get_token_fail_missing_key(self):
        resp = Request.blank('/auth/v1/act/auth',
            headers={'X-Auth-User': 'act:usr'}).get_response(self.test_auth)
        self.assertEquals(resp.status_int, 401)

    def test_get_token_fail_get_user_details(self):
        self.test_auth.app = FakeApp(iter([
            ('503 Service Unavailable', {}, '')]))
        resp = Request.blank('/auth/v1.0',
            headers={'X-Auth-User': 'act:usr',
                     'X-Auth-Key': 'key'}).get_response(self.test_auth)
        self.assertEquals(resp.status_int, 500)
        self.assertEquals(self.test_auth.app.calls, 1)

    def test_get_token_fail_get_account(self):
        self.test_auth.app = FakeApp(iter([
            # GET of user object
            ('200 Ok', {},
             json.dumps({"auth": "plaintext:key",
                         "groups": [{'name': "act:usr"}, {'name': "act"},
                                    {'name': ".admin"}]})),
            # GET of account
            ('503 Service Unavailable', {}, '')]))
        resp = Request.blank('/auth/v1.0',
            headers={'X-Auth-User': 'act:usr',
                     'X-Auth-Key': 'key'}).get_response(self.test_auth)
        self.assertEquals(resp.status_int, 500)
        self.assertEquals(self.test_auth.app.calls, 2)

    def test_get_token_fail_put_new_token(self):
        self.test_auth.app = FakeApp(iter([
            # GET of user object
            ('200 Ok', {},
             json.dumps({"auth": "plaintext:key",
                         "groups": [{'name': "act:usr"}, {'name': "act"},
                                    {'name': ".admin"}]})),
            # GET of account
            ('204 Ok', {'X-Container-Meta-Account-Id': 'AUTH_cfa'}, ''),
            # PUT of new token
            ('503 Service Unavailable', {}, '')]))
        resp = Request.blank('/auth/v1.0',
            headers={'X-Auth-User': 'act:usr',
                     'X-Auth-Key': 'key'}).get_response(self.test_auth)
        self.assertEquals(resp.status_int, 500)
        self.assertEquals(self.test_auth.app.calls, 3)

    def test_get_token_fail_post_to_user(self):
        self.test_auth.app = FakeApp(iter([
            # GET of user object
            ('200 Ok', {},
             json.dumps({"auth": "plaintext:key",
                         "groups": [{'name': "act:usr"}, {'name': "act"},
                                    {'name': ".admin"}]})),
            # GET of account
            ('204 Ok', {'X-Container-Meta-Account-Id': 'AUTH_cfa'}, ''),
            # PUT of new token
            ('201 Created', {}, ''),
            # POST of token to user object
            ('503 Service Unavailable', {}, '')]))
        resp = Request.blank('/auth/v1.0',
            headers={'X-Auth-User': 'act:usr',
                     'X-Auth-Key': 'key'}).get_response(self.test_auth)
        self.assertEquals(resp.status_int, 500)
        self.assertEquals(self.test_auth.app.calls, 4)

    def test_get_token_fail_get_services(self):
        self.test_auth.app = FakeApp(iter([
            # GET of user object
            ('200 Ok', {},
             json.dumps({"auth": "plaintext:key",
                         "groups": [{'name': "act:usr"}, {'name': "act"},
                                    {'name': ".admin"}]})),
            # GET of account
            ('204 Ok', {'X-Container-Meta-Account-Id': 'AUTH_cfa'}, ''),
            # PUT of new token
            ('201 Created', {}, ''),
            # POST of token to user object
            ('204 No Content', {}, ''),
            # GET of services object
            ('503 Service Unavailable', {}, '')]))
        resp = Request.blank('/auth/v1.0',
            headers={'X-Auth-User': 'act:usr',
                     'X-Auth-Key': 'key'}).get_response(self.test_auth)
        self.assertEquals(resp.status_int, 500)
        self.assertEquals(self.test_auth.app.calls, 5)

    def test_get_token_fail_get_existing_token(self):
        self.test_auth.app = FakeApp(iter([
            # GET of user object
            ('200 Ok', {'X-Object-Meta-Auth-Token': 'AUTH_tktest'},
             json.dumps({"auth": "plaintext:key",
                         "groups": [{'name': "act:usr"}, {'name': "act"},
                                    {'name': ".admin"}]})),
            # GET of token
            ('503 Service Unavailable', {}, '')]))
        resp = Request.blank('/auth/v1.0',
            headers={'X-Auth-User': 'act:usr',
                     'X-Auth-Key': 'key'}).get_response(self.test_auth)
        self.assertEquals(resp.status_int, 500)
        self.assertEquals(self.test_auth.app.calls, 2)

    def test_get_token_success_v1_0(self):
        self.test_auth.app = FakeApp(iter([
            # GET of user object
            ('200 Ok', {},
             json.dumps({"auth": "plaintext:key",
                         "groups": [{'name': "act:usr"}, {'name': "act"},
                                    {'name': ".admin"}]})),
            # GET of account
            ('204 Ok', {'X-Container-Meta-Account-Id': 'AUTH_cfa'}, ''),
            # PUT of new token
            ('201 Created', {}, ''),
            # POST of token to user object
            ('204 No Content', {}, ''),
            # GET of services object
            ('200 Ok', {}, json.dumps({"storage": {"default": "local",
             "local": "http://127.0.0.1:8080/v1/AUTH_cfa"}}))]))
        resp = Request.blank('/auth/v1.0',
            headers={'X-Auth-User': 'act:usr',
                     'X-Auth-Key': 'key'}).get_response(self.test_auth)
        self.assertEquals(resp.status_int, 200)
        self.assert_(resp.headers.get('x-auth-token',
            '').startswith('AUTH_tk'), resp.headers.get('x-auth-token'))
        self.assertEquals(resp.headers.get('x-auth-token'),
                          resp.headers.get('x-storage-token'))
        self.assertEquals(resp.headers.get('x-storage-url'),
                          'http://127.0.0.1:8080/v1/AUTH_cfa')
        self.assertEquals(json.loads(resp.body),
            {"storage": {"default": "local",
             "local": "http://127.0.0.1:8080/v1/AUTH_cfa"}})
        self.assertEquals(self.test_auth.app.calls, 5)

    def test_get_token_success_v1_act_auth(self):
        self.test_auth.app = FakeApp(iter([
            # GET of user object
            ('200 Ok', {},
             json.dumps({"auth": "plaintext:key",
                         "groups": [{'name': "act:usr"}, {'name': "act"},
                                    {'name': ".admin"}]})),
            # GET of account
            ('204 Ok', {'X-Container-Meta-Account-Id': 'AUTH_cfa'}, ''),
            # PUT of new token
            ('201 Created', {}, ''),
            # POST of token to user object
            ('204 No Content', {}, ''),
            # GET of services object
            ('200 Ok', {}, json.dumps({"storage": {"default": "local",
             "local": "http://127.0.0.1:8080/v1/AUTH_cfa"}}))]))
        resp = Request.blank('/auth/v1/act/auth',
            headers={'X-Storage-User': 'usr',
                     'X-Storage-Pass': 'key'}).get_response(self.test_auth)
        self.assertEquals(resp.status_int, 200)
        self.assert_(resp.headers.get('x-auth-token',
            '').startswith('AUTH_tk'), resp.headers.get('x-auth-token'))
        self.assertEquals(resp.headers.get('x-auth-token'),
                          resp.headers.get('x-storage-token'))
        self.assertEquals(resp.headers.get('x-storage-url'),
                          'http://127.0.0.1:8080/v1/AUTH_cfa')
        self.assertEquals(json.loads(resp.body),
            {"storage": {"default": "local",
             "local": "http://127.0.0.1:8080/v1/AUTH_cfa"}})
        self.assertEquals(self.test_auth.app.calls, 5)

    def test_get_token_success_storage_instead_of_auth(self):
        self.test_auth.app = FakeApp(iter([
            # GET of user object
            ('200 Ok', {},
             json.dumps({"auth": "plaintext:key",
                         "groups": [{'name': "act:usr"}, {'name': "act"},
                                    {'name': ".admin"}]})),
            # GET of account
            ('204 Ok', {'X-Container-Meta-Account-Id': 'AUTH_cfa'}, ''),
            # PUT of new token
            ('201 Created', {}, ''),
            # POST of token to user object
            ('204 No Content', {}, ''),
            # GET of services object
            ('200 Ok', {}, json.dumps({"storage": {"default": "local",
             "local": "http://127.0.0.1:8080/v1/AUTH_cfa"}}))]))
        resp = Request.blank('/auth/v1.0',
            headers={'X-Storage-User': 'act:usr',
                     'X-Storage-Pass': 'key'}).get_response(self.test_auth)
        self.assertEquals(resp.status_int, 200)
        self.assert_(resp.headers.get('x-auth-token',
            '').startswith('AUTH_tk'), resp.headers.get('x-auth-token'))
        self.assertEquals(resp.headers.get('x-auth-token'),
                          resp.headers.get('x-storage-token'))
        self.assertEquals(resp.headers.get('x-storage-url'),
                          'http://127.0.0.1:8080/v1/AUTH_cfa')
        self.assertEquals(json.loads(resp.body),
            {"storage": {"default": "local",
             "local": "http://127.0.0.1:8080/v1/AUTH_cfa"}})
        self.assertEquals(self.test_auth.app.calls, 5)

    def test_get_token_success_v1_act_auth_auth_instead_of_storage(self):
        self.test_auth.app = FakeApp(iter([
            # GET of user object
            ('200 Ok', {},
             json.dumps({"auth": "plaintext:key",
                         "groups": [{'name': "act:usr"}, {'name': "act"},
                                    {'name': ".admin"}]})),
            # GET of account
            ('204 Ok', {'X-Container-Meta-Account-Id': 'AUTH_cfa'}, ''),
            # PUT of new token
            ('201 Created', {}, ''),
            # POST of token to user object
            ('204 No Content', {}, ''),
            # GET of services object
            ('200 Ok', {}, json.dumps({"storage": {"default": "local",
             "local": "http://127.0.0.1:8080/v1/AUTH_cfa"}}))]))
        resp = Request.blank('/auth/v1/act/auth',
            headers={'X-Auth-User': 'act:usr',
                     'X-Auth-Key': 'key'}).get_response(self.test_auth)
        self.assertEquals(resp.status_int, 200)
        self.assert_(resp.headers.get('x-auth-token',
            '').startswith('AUTH_tk'), resp.headers.get('x-auth-token'))
        self.assertEquals(resp.headers.get('x-auth-token'),
                          resp.headers.get('x-storage-token'))
        self.assertEquals(resp.headers.get('x-storage-url'),
                          'http://127.0.0.1:8080/v1/AUTH_cfa')
        self.assertEquals(json.loads(resp.body),
            {"storage": {"default": "local",
             "local": "http://127.0.0.1:8080/v1/AUTH_cfa"}})
        self.assertEquals(self.test_auth.app.calls, 5)

    def test_get_token_success_existing_token(self):
        self.test_auth.app = FakeApp(iter([
            # GET of user object
            ('200 Ok', {'X-Object-Meta-Auth-Token': 'AUTH_tktest'},
             json.dumps({"auth": "plaintext:key",
                         "groups": [{'name': "act:usr"}, {'name': "act"},
                                    {'name': ".admin"}]})),
            # GET of token
            ('200 Ok', {}, json.dumps({"account": "act", "user": "usr",
             "account_id": "AUTH_cfa", "groups": [{'name': "act:usr"},
             {'name': "key"}, {'name': ".admin"}],
             "expires": 9999999999.9999999})),
            # GET of services object
            ('200 Ok', {}, json.dumps({"storage": {"default": "local",
             "local": "http://127.0.0.1:8080/v1/AUTH_cfa"}}))]))
        resp = Request.blank('/auth/v1.0',
            headers={'X-Auth-User': 'act:usr',
                     'X-Auth-Key': 'key'}).get_response(self.test_auth)
        self.assertEquals(resp.status_int, 200)
        self.assertEquals(resp.headers.get('x-auth-token'), 'AUTH_tktest')
        self.assertEquals(resp.headers.get('x-auth-token'),
                          resp.headers.get('x-storage-token'))
        self.assertEquals(resp.headers.get('x-storage-url'),
                          'http://127.0.0.1:8080/v1/AUTH_cfa')
        self.assertEquals(json.loads(resp.body),
            {"storage": {"default": "local",
             "local": "http://127.0.0.1:8080/v1/AUTH_cfa"}})
        self.assertEquals(self.test_auth.app.calls, 3)

    def test_get_token_success_existing_token_expired(self):
        self.test_auth.app = FakeApp(iter([
            # GET of user object
            ('200 Ok', {'X-Object-Meta-Auth-Token': 'AUTH_tktest'},
             json.dumps({"auth": "plaintext:key",
                         "groups": [{'name': "act:usr"}, {'name': "act"},
                                    {'name': ".admin"}]})),
            # GET of token
            ('200 Ok', {}, json.dumps({"account": "act", "user": "usr",
             "account_id": "AUTH_cfa", "groups": [{'name': "act:usr"},
             {'name': "key"}, {'name': ".admin"}],
             "expires": 0.0})),
            # DELETE of expired token
            ('204 No Content', {}, ''),
            # GET of account
            ('204 Ok', {'X-Container-Meta-Account-Id': 'AUTH_cfa'}, ''),
            # PUT of new token
            ('201 Created', {}, ''),
            # POST of token to user object
            ('204 No Content', {}, ''),
            # GET of services object
            ('200 Ok', {}, json.dumps({"storage": {"default": "local",
             "local": "http://127.0.0.1:8080/v1/AUTH_cfa"}}))]))
        resp = Request.blank('/auth/v1.0',
            headers={'X-Auth-User': 'act:usr',
                     'X-Auth-Key': 'key'}).get_response(self.test_auth)
        self.assertEquals(resp.status_int, 200)
        self.assertNotEquals(resp.headers.get('x-auth-token'), 'AUTH_tktest')
        self.assertEquals(resp.headers.get('x-auth-token'),
                          resp.headers.get('x-storage-token'))
        self.assertEquals(resp.headers.get('x-storage-url'),
                          'http://127.0.0.1:8080/v1/AUTH_cfa')
        self.assertEquals(json.loads(resp.body),
            {"storage": {"default": "local",
             "local": "http://127.0.0.1:8080/v1/AUTH_cfa"}})
        self.assertEquals(self.test_auth.app.calls, 7)

    def test_get_token_success_existing_token_expired_fail_deleting_old(self):
        self.test_auth.app = FakeApp(iter([
            # GET of user object
            ('200 Ok', {'X-Object-Meta-Auth-Token': 'AUTH_tktest'},
             json.dumps({"auth": "plaintext:key",
                         "groups": [{'name': "act:usr"}, {'name': "act"},
                                    {'name': ".admin"}]})),
            # GET of token
            ('200 Ok', {}, json.dumps({"account": "act", "user": "usr",
             "account_id": "AUTH_cfa", "groups": [{'name': "act:usr"},
             {'name': "key"}, {'name': ".admin"}],
             "expires": 0.0})),
            # DELETE of expired token
            ('503 Service Unavailable', {}, ''),
            # GET of account
            ('204 Ok', {'X-Container-Meta-Account-Id': 'AUTH_cfa'}, ''),
            # PUT of new token
            ('201 Created', {}, ''),
            # POST of token to user object
            ('204 No Content', {}, ''),
            # GET of services object
            ('200 Ok', {}, json.dumps({"storage": {"default": "local",
             "local": "http://127.0.0.1:8080/v1/AUTH_cfa"}}))]))
        resp = Request.blank('/auth/v1.0',
            headers={'X-Auth-User': 'act:usr',
                     'X-Auth-Key': 'key'}).get_response(self.test_auth)
        self.assertEquals(resp.status_int, 200)
        self.assertNotEquals(resp.headers.get('x-auth-token'), 'AUTH_tktest')
        self.assertEquals(resp.headers.get('x-auth-token'),
                          resp.headers.get('x-storage-token'))
        self.assertEquals(resp.headers.get('x-storage-url'),
                          'http://127.0.0.1:8080/v1/AUTH_cfa')
        self.assertEquals(json.loads(resp.body),
            {"storage": {"default": "local",
             "local": "http://127.0.0.1:8080/v1/AUTH_cfa"}})
        self.assertEquals(self.test_auth.app.calls, 7)

    def test_prep_success(self):
        list_to_iter = [
            # PUT of .auth account
            ('201 Created', {}, ''),
            # PUT of .account_id container
            ('201 Created', {}, '')]
        # PUT of .token* containers
        for x in xrange(16):
            list_to_iter.append(('201 Created', {}, ''))
        self.test_auth.app = FakeApp(iter(list_to_iter))
        resp = Request.blank('/auth/v2/.prep',
            environ={'REQUEST_METHOD': 'POST'},
            headers={'X-Auth-Admin-User': '.super_admin',
                     'X-Auth-Admin-Key': 'supertest'}
            ).get_response(self.test_auth)
        self.assertEquals(resp.status_int, 204)
        self.assertEquals(self.test_auth.app.calls, 18)

    def test_prep_bad_method(self):
        resp = Request.blank('/auth/v2/.prep',
            headers={'X-Auth-Admin-User': '.super_admin',
                     'X-Auth-Admin-Key': 'supertest'}
            ).get_response(self.test_auth)
        self.assertEquals(resp.status_int, 400)
        resp = Request.blank('/auth/v2/.prep',
            environ={'REQUEST_METHOD': 'HEAD'},
            headers={'X-Auth-Admin-User': '.super_admin',
                     'X-Auth-Admin-Key': 'supertest'}
            ).get_response(self.test_auth)
        self.assertEquals(resp.status_int, 400)
        resp = Request.blank('/auth/v2/.prep',
            environ={'REQUEST_METHOD': 'PUT'},
            headers={'X-Auth-Admin-User': '.super_admin',
                     'X-Auth-Admin-Key': 'supertest'}
            ).get_response(self.test_auth)
        self.assertEquals(resp.status_int, 400)

    def test_prep_bad_creds(self):
        resp = Request.blank('/auth/v2/.prep',
            environ={'REQUEST_METHOD': 'POST'},
            headers={'X-Auth-Admin-User': 'super_admin',
                     'X-Auth-Admin-Key': 'supertest'}
            ).get_response(self.test_auth)
        self.assertEquals(resp.status_int, 403)
        resp = Request.blank('/auth/v2/.prep',
            environ={'REQUEST_METHOD': 'POST'},
            headers={'X-Auth-Admin-User': '.super_admin',
                     'X-Auth-Admin-Key': 'upertest'}
            ).get_response(self.test_auth)
        self.assertEquals(resp.status_int, 403)
        resp = Request.blank('/auth/v2/.prep',
            environ={'REQUEST_METHOD': 'POST'},
            headers={'X-Auth-Admin-User': '.super_admin'}
            ).get_response(self.test_auth)
        self.assertEquals(resp.status_int, 403)
        resp = Request.blank('/auth/v2/.prep',
            environ={'REQUEST_METHOD': 'POST'},
            headers={'X-Auth-Admin-Key': 'supertest'}
            ).get_response(self.test_auth)
        self.assertEquals(resp.status_int, 403)
        resp = Request.blank('/auth/v2/.prep',
            environ={'REQUEST_METHOD': 'POST'}).get_response(self.test_auth)
        self.assertEquals(resp.status_int, 403)

    def test_prep_fail_account_create(self):
        self.test_auth.app = FakeApp(iter([
            # PUT of .auth account
            ('503 Service Unavailable', {}, '')]))
        resp = Request.blank('/auth/v2/.prep',
            environ={'REQUEST_METHOD': 'POST'},
            headers={'X-Auth-Admin-User': '.super_admin',
                     'X-Auth-Admin-Key': 'supertest'}
            ).get_response(self.test_auth)
        self.assertEquals(resp.status_int, 500)
        self.assertEquals(self.test_auth.app.calls, 1)

    def test_prep_fail_token_container_create(self):
        self.test_auth.app = FakeApp(iter([
            # PUT of .auth account
            ('201 Created', {}, ''),
            # PUT of .token container
            ('503 Service Unavailable', {}, '')]))
        resp = Request.blank('/auth/v2/.prep',
            environ={'REQUEST_METHOD': 'POST'},
            headers={'X-Auth-Admin-User': '.super_admin',
                     'X-Auth-Admin-Key': 'supertest'}
            ).get_response(self.test_auth)
        self.assertEquals(resp.status_int, 500)
        self.assertEquals(self.test_auth.app.calls, 2)

    def test_prep_fail_account_id_container_create(self):
        self.test_auth.app = FakeApp(iter([
            # PUT of .auth account
            ('201 Created', {}, ''),
            # PUT of .token container
            ('201 Created', {}, ''),
            # PUT of .account_id container
            ('503 Service Unavailable', {}, '')]))
        resp = Request.blank('/auth/v2/.prep',
            environ={'REQUEST_METHOD': 'POST'},
            headers={'X-Auth-Admin-User': '.super_admin',
                     'X-Auth-Admin-Key': 'supertest'}
            ).get_response(self.test_auth)
        self.assertEquals(resp.status_int, 500)
        self.assertEquals(self.test_auth.app.calls, 3)

    def test_get_reseller_success(self):
        self.test_auth.app = FakeApp(iter([
            # GET of .auth account (list containers)
            ('200 Ok', {}, json.dumps([
                {"name": ".token", "count": 0, "bytes": 0},
                {"name": ".account_id", "count": 0, "bytes": 0},
                {"name": "act", "count": 0, "bytes": 0}])),
            # GET of .auth account (list containers continuation)
            ('200 Ok', {}, '[]')]))
        resp = Request.blank('/auth/v2',
            headers={'X-Auth-Admin-User': '.super_admin',
                     'X-Auth-Admin-Key': 'supertest'}
            ).get_response(self.test_auth)
        self.assertEquals(resp.status_int, 200)
        self.assertEquals(json.loads(resp.body),
                          {"accounts": [{"name": "act"}]})
        self.assertEquals(self.test_auth.app.calls, 2)

        self.test_auth.app = FakeApp(iter([
            # GET of user object
            ('200 Ok', {}, json.dumps({"groups": [{"name": "act:adm"},
             {"name": "test"}, {"name": ".admin"},
             {"name": ".reseller_admin"}], "auth": "plaintext:key"})),
            # GET of .auth account (list containers)
            ('200 Ok', {}, json.dumps([
                {"name": ".token", "count": 0, "bytes": 0},
                {"name": ".account_id", "count": 0, "bytes": 0},
                {"name": "act", "count": 0, "bytes": 0}])),
            # GET of .auth account (list containers continuation)
            ('200 Ok', {}, '[]')]))
        resp = Request.blank('/auth/v2',
            headers={'X-Auth-Admin-User': 'act:adm',
                     'X-Auth-Admin-Key': 'key'}
            ).get_response(self.test_auth)
        self.assertEquals(resp.status_int, 200)
        self.assertEquals(json.loads(resp.body),
                          {"accounts": [{"name": "act"}]})
        self.assertEquals(self.test_auth.app.calls, 3)

    def test_get_reseller_fail_bad_creds(self):
        self.test_auth.app = FakeApp(iter([
            # GET of user object
            ('404 Not Found', {}, '')]))
        resp = Request.blank('/auth/v2',
            headers={'X-Auth-Admin-User': 'super:admin',
                     'X-Auth-Admin-Key': 'supertest'}
            ).get_response(self.test_auth)
        self.assertEquals(resp.status_int, 403)
        self.assertEquals(self.test_auth.app.calls, 1)

        self.test_auth.app = FakeApp(iter([
            # GET of user object (account admin, but not reseller admin)
            ('200 Ok', {}, json.dumps({"groups": [{"name": "act:adm"},
             {"name": "test"}, {"name": ".admin"}],
             "auth": "plaintext:key"}))]))
        resp = Request.blank('/auth/v2',
            headers={'X-Auth-Admin-User': 'act:adm',
                     'X-Auth-Admin-Key': 'key'}
            ).get_response(self.test_auth)
        self.assertEquals(resp.status_int, 403)
        self.assertEquals(self.test_auth.app.calls, 1)

        self.test_auth.app = FakeApp(iter([
            # GET of user object (regular user)
            ('200 Ok', {}, json.dumps({"groups": [{"name": "act:usr"},
             {"name": "test"}], "auth": "plaintext:key"}))]))
        resp = Request.blank('/auth/v2',
            headers={'X-Auth-Admin-User': 'act:usr',
                     'X-Auth-Admin-Key': 'key'}
            ).get_response(self.test_auth)
        self.assertEquals(resp.status_int, 403)
        self.assertEquals(self.test_auth.app.calls, 1)

    def test_get_reseller_fail_listing(self):
        self.test_auth.app = FakeApp(iter([
            # GET of .auth account (list containers)
            ('503 Service Unavailable', {}, '')]))
        resp = Request.blank('/auth/v2',
            headers={'X-Auth-Admin-User': '.super_admin',
                     'X-Auth-Admin-Key': 'supertest'}
            ).get_response(self.test_auth)
        self.assertEquals(resp.status_int, 500)
        self.assertEquals(self.test_auth.app.calls, 1)

        self.test_auth.app = FakeApp(iter([
            # GET of .auth account (list containers)
            ('200 Ok', {}, json.dumps([
                {"name": ".token", "count": 0, "bytes": 0},
                {"name": ".account_id", "count": 0, "bytes": 0},
                {"name": "act", "count": 0, "bytes": 0}])),
            # GET of .auth account (list containers continuation)
            ('503 Service Unavailable', {}, '')]))
        resp = Request.blank('/auth/v2',
            headers={'X-Auth-Admin-User': '.super_admin',
                     'X-Auth-Admin-Key': 'supertest'}
            ).get_response(self.test_auth)
        self.assertEquals(resp.status_int, 500)
        self.assertEquals(self.test_auth.app.calls, 2)

    def test_get_account_success(self):
        self.test_auth.app = FakeApp(iter([
            # GET of .services object
            ('200 Ok', {}, json.dumps({"storage": {"default": "local",
                "local": "http://127.0.0.1:8080/v1/AUTH_cfa"}})),
            # GET of account container (list objects)
            ('200 Ok', {'X-Container-Meta-Account-Id': 'AUTH_cfa'},
             json.dumps([
                {"name": ".services", "hash": "etag", "bytes": 112,
                 "content_type": "application/octet-stream",
                 "last_modified": "2010-12-03T17:16:27.618110"},
                {"name": "tester", "hash": "etag", "bytes": 104,
                 "content_type": "application/octet-stream",
                 "last_modified": "2010-12-03T17:16:27.736680"},
                {"name": "tester3", "hash": "etag", "bytes": 86,
                 "content_type": "application/octet-stream",
                 "last_modified": "2010-12-03T17:16:28.135530"}])),
            # GET of account container (list objects continuation)
            ('200 Ok', {'X-Container-Meta-Account-Id': 'AUTH_cfa'}, '[]')]))
        resp = Request.blank('/auth/v2/act',
            headers={'X-Auth-Admin-User': '.super_admin',
                     'X-Auth-Admin-Key': 'supertest'}
            ).get_response(self.test_auth)
        self.assertEquals(resp.status_int, 200)
        self.assertEquals(json.loads(resp.body),
            {'account_id': 'AUTH_cfa',
             'services': {'storage':
                            {'default': 'local',
                             'local': 'http://127.0.0.1:8080/v1/AUTH_cfa'}},
             'users': [{'name': 'tester'}, {'name': 'tester3'}]})
        self.assertEquals(self.test_auth.app.calls, 3)

        self.test_auth.app = FakeApp(iter([
            # GET of user object
            ('200 Ok', {}, json.dumps({"groups": [{"name": "act:adm"},
             {"name": "test"}, {"name": ".admin"}],
             "auth": "plaintext:key"})),
            # GET of .services object
            ('200 Ok', {}, json.dumps({"storage": {"default": "local",
                "local": "http://127.0.0.1:8080/v1/AUTH_cfa"}})),
            # GET of account container (list objects)
            ('200 Ok', {'X-Container-Meta-Account-Id': 'AUTH_cfa'},
             json.dumps([
                {"name": ".services", "hash": "etag", "bytes": 112,
                 "content_type": "application/octet-stream",
                 "last_modified": "2010-12-03T17:16:27.618110"},
                {"name": "tester", "hash": "etag", "bytes": 104,
                 "content_type": "application/octet-stream",
                 "last_modified": "2010-12-03T17:16:27.736680"},
                {"name": "tester3", "hash": "etag", "bytes": 86,
                 "content_type": "application/octet-stream",
                 "last_modified": "2010-12-03T17:16:28.135530"}])),
            # GET of account container (list objects continuation)
            ('200 Ok', {'X-Container-Meta-Account-Id': 'AUTH_cfa'}, '[]')]))
        resp = Request.blank('/auth/v2/act',
            headers={'X-Auth-Admin-User': 'act:adm',
                     'X-Auth-Admin-Key': 'key'}
            ).get_response(self.test_auth)
        self.assertEquals(resp.status_int, 200)
        self.assertEquals(json.loads(resp.body),
            {'account_id': 'AUTH_cfa',
             'services': {'storage':
                            {'default': 'local',
                             'local': 'http://127.0.0.1:8080/v1/AUTH_cfa'}},
             'users': [{'name': 'tester'}, {'name': 'tester3'}]})
        self.assertEquals(self.test_auth.app.calls, 4)

    def test_get_account_fail_bad_account_name(self):
        resp = Request.blank('/auth/v2/.token',
            headers={'X-Auth-Admin-User': '.super_admin',
                     'X-Auth-Admin-Key': 'supertest'}
            ).get_response(self.test_auth)
        self.assertEquals(resp.status_int, 400)
        resp = Request.blank('/auth/v2/.anything',
            headers={'X-Auth-Admin-User': '.super_admin',
                     'X-Auth-Admin-Key': 'supertest'}
            ).get_response(self.test_auth)
        self.assertEquals(resp.status_int, 400)

    def test_get_account_fail_creds(self):
        self.test_auth.app = FakeApp(iter([
            # GET of user object
            ('404 Not Found', {}, '')]))
        resp = Request.blank('/auth/v2/act',
            headers={'X-Auth-Admin-User': 'super:admin',
                     'X-Auth-Admin-Key': 'supertest'}
            ).get_response(self.test_auth)
        self.assertEquals(resp.status_int, 403)
        self.assertEquals(self.test_auth.app.calls, 1)

        self.test_auth.app = FakeApp(iter([
            # GET of user object (account admin, but wrong account)
            ('200 Ok', {}, json.dumps({"groups": [{"name": "act2:adm"},
             {"name": "test"}, {"name": ".admin"}],
             "auth": "plaintext:key"}))]))
        resp = Request.blank('/auth/v2/act',
            headers={'X-Auth-Admin-User': 'act2:adm',
                     'X-Auth-Admin-Key': 'key'}
            ).get_response(self.test_auth)
        self.assertEquals(resp.status_int, 403)
        self.assertEquals(self.test_auth.app.calls, 1)

        self.test_auth.app = FakeApp(iter([
            # GET of user object (regular user)
            ('200 Ok', {}, json.dumps({"groups": [{"name": "act:usr"},
             {"name": "test"}], "auth": "plaintext:key"}))]))
        resp = Request.blank('/auth/v2/act',
            headers={'X-Auth-Admin-User': 'act:usr',
                     'X-Auth-Admin-Key': 'key'}
            ).get_response(self.test_auth)
        self.assertEquals(resp.status_int, 403)
        self.assertEquals(self.test_auth.app.calls, 1)

    def test_get_account_fail_get_services(self):
        self.test_auth.app = FakeApp(iter([
            # GET of .services object
            ('503 Service Unavailable', {}, '')]))
        resp = Request.blank('/auth/v2/act',
            headers={'X-Auth-Admin-User': '.super_admin',
                     'X-Auth-Admin-Key': 'supertest'}
            ).get_response(self.test_auth)
        self.assertEquals(resp.status_int, 500)
        self.assertEquals(self.test_auth.app.calls, 1)

        self.test_auth.app = FakeApp(iter([
            # GET of .services object
            ('404 Not Found', {}, '')]))
        resp = Request.blank('/auth/v2/act',
            headers={'X-Auth-Admin-User': '.super_admin',
                     'X-Auth-Admin-Key': 'supertest'}
            ).get_response(self.test_auth)
        self.assertEquals(resp.status_int, 404)
        self.assertEquals(self.test_auth.app.calls, 1)

    def test_get_account_fail_listing(self):
        self.test_auth.app = FakeApp(iter([
            # GET of .services object
            ('200 Ok', {}, json.dumps({"storage": {"default": "local",
                "local": "http://127.0.0.1:8080/v1/AUTH_cfa"}})),
            # GET of account container (list objects)
            ('503 Service Unavailable', {}, '')]))
        resp = Request.blank('/auth/v2/act',
            headers={'X-Auth-Admin-User': '.super_admin',
                     'X-Auth-Admin-Key': 'supertest'}
            ).get_response(self.test_auth)
        self.assertEquals(resp.status_int, 500)
        self.assertEquals(self.test_auth.app.calls, 2)

        self.test_auth.app = FakeApp(iter([
            # GET of .services object
            ('200 Ok', {}, json.dumps({"storage": {"default": "local",
                "local": "http://127.0.0.1:8080/v1/AUTH_cfa"}})),
            # GET of account container (list objects)
            ('404 Not Found', {}, '')]))
        resp = Request.blank('/auth/v2/act',
            headers={'X-Auth-Admin-User': '.super_admin',
                     'X-Auth-Admin-Key': 'supertest'}
            ).get_response(self.test_auth)
        self.assertEquals(resp.status_int, 404)
        self.assertEquals(self.test_auth.app.calls, 2)

        self.test_auth.app = FakeApp(iter([
            # GET of .services object
            ('200 Ok', {}, json.dumps({"storage": {"default": "local",
                "local": "http://127.0.0.1:8080/v1/AUTH_cfa"}})),
            # GET of account container (list objects)
            ('200 Ok', {'X-Container-Meta-Account-Id': 'AUTH_cfa'},
             json.dumps([
                {"name": ".services", "hash": "etag", "bytes": 112,
                 "content_type": "application/octet-stream",
                 "last_modified": "2010-12-03T17:16:27.618110"},
                {"name": "tester", "hash": "etag", "bytes": 104,
                 "content_type": "application/octet-stream",
                 "last_modified": "2010-12-03T17:16:27.736680"},
                {"name": "tester3", "hash": "etag", "bytes": 86,
                 "content_type": "application/octet-stream",
                 "last_modified": "2010-12-03T17:16:28.135530"}])),
            # GET of account container (list objects continuation)
            ('503 Service Unavailable', {}, '')]))
        resp = Request.blank('/auth/v2/act',
            headers={'X-Auth-Admin-User': '.super_admin',
                     'X-Auth-Admin-Key': 'supertest'}
            ).get_response(self.test_auth)
        self.assertEquals(resp.status_int, 500)
        self.assertEquals(self.test_auth.app.calls, 3)

    def test_set_services_new_service(self):
        self.test_auth.app = FakeApp(iter([
            # GET of .services object
            ('200 Ok', {}, json.dumps({"storage": {"default": "local",
                "local": "http://127.0.0.1:8080/v1/AUTH_cfa"}})),
            # PUT of new .services object
            ('204 No Content', {}, '')]))
        resp = Request.blank('/auth/v2/act/.services',
            environ={'REQUEST_METHOD': 'POST'},
            headers={'X-Auth-Admin-User': '.super_admin',
                     'X-Auth-Admin-Key': 'supertest'},
            body=json.dumps({'new_service': {'new_endpoint': 'new_value'}})
            ).get_response(self.test_auth)
        self.assertEquals(resp.status_int, 200)
        self.assertEquals(json.loads(resp.body),
            {'storage': {'default': 'local',
                         'local': 'http://127.0.0.1:8080/v1/AUTH_cfa'},
             'new_service': {'new_endpoint': 'new_value'}})
        self.assertEquals(self.test_auth.app.calls, 2)

    def test_set_services_new_endpoint(self):
        self.test_auth.app = FakeApp(iter([
            # GET of .services object
            ('200 Ok', {}, json.dumps({"storage": {"default": "local",
                "local": "http://127.0.0.1:8080/v1/AUTH_cfa"}})),
            # PUT of new .services object
            ('204 No Content', {}, '')]))
        resp = Request.blank('/auth/v2/act/.services',
            environ={'REQUEST_METHOD': 'POST'},
            headers={'X-Auth-Admin-User': '.super_admin',
                     'X-Auth-Admin-Key': 'supertest'},
            body=json.dumps({'storage': {'new_endpoint': 'new_value'}})
            ).get_response(self.test_auth)
        self.assertEquals(resp.status_int, 200)
        self.assertEquals(json.loads(resp.body),
            {'storage': {'default': 'local',
                         'local': 'http://127.0.0.1:8080/v1/AUTH_cfa',
                         'new_endpoint': 'new_value'}})
        self.assertEquals(self.test_auth.app.calls, 2)

    def test_set_services_update_endpoint(self):
        self.test_auth.app = FakeApp(iter([
            # GET of .services object
            ('200 Ok', {}, json.dumps({"storage": {"default": "local",
                "local": "http://127.0.0.1:8080/v1/AUTH_cfa"}})),
            # PUT of new .services object
            ('204 No Content', {}, '')]))
        resp = Request.blank('/auth/v2/act/.services',
            environ={'REQUEST_METHOD': 'POST'},
            headers={'X-Auth-Admin-User': '.super_admin',
                     'X-Auth-Admin-Key': 'supertest'},
            body=json.dumps({'storage': {'local': 'new_value'}})
            ).get_response(self.test_auth)
        self.assertEquals(resp.status_int, 200)
        self.assertEquals(json.loads(resp.body),
            {'storage': {'default': 'local',
                         'local': 'new_value'}})
        self.assertEquals(self.test_auth.app.calls, 2)

    def test_set_services_fail_bad_creds(self):
        self.test_auth.app = FakeApp(iter([
            # GET of user object
            ('404 Not Found', {}, '')]))
        resp = Request.blank('/auth/v2/act/.services',
            environ={'REQUEST_METHOD': 'POST'},
            headers={'X-Auth-Admin-User': 'super:admin',
                     'X-Auth-Admin-Key': 'supertest'},
            body=json.dumps({'storage': {'local': 'new_value'}})
            ).get_response(self.test_auth)
        self.assertEquals(resp.status_int, 403)
        self.assertEquals(self.test_auth.app.calls, 1)

        self.test_auth.app = FakeApp(iter([
            # GET of user object (account admin, but not reseller admin)
            ('200 Ok', {}, json.dumps({"groups": [{"name": "act:adm"},
             {"name": "test"}, {"name": ".admin"}],
             "auth": "plaintext:key"}))]))
        resp = Request.blank('/auth/v2/act/.services',
            environ={'REQUEST_METHOD': 'POST'},
            headers={'X-Auth-Admin-User': 'act:adm',
                     'X-Auth-Admin-Key': 'key'},
            body=json.dumps({'storage': {'local': 'new_value'}})
            ).get_response(self.test_auth)
        self.assertEquals(resp.status_int, 403)
        self.assertEquals(self.test_auth.app.calls, 1)

        self.test_auth.app = FakeApp(iter([
            # GET of user object (regular user)
            ('200 Ok', {}, json.dumps({"groups": [{"name": "act:usr"},
             {"name": "test"}], "auth": "plaintext:key"}))]))
        resp = Request.blank('/auth/v2/act/.services',
            environ={'REQUEST_METHOD': 'POST'},
            headers={'X-Auth-Admin-User': 'act:usr',
                     'X-Auth-Admin-Key': 'key'},
            body=json.dumps({'storage': {'local': 'new_value'}})
            ).get_response(self.test_auth)
        self.assertEquals(resp.status_int, 403)
        self.assertEquals(self.test_auth.app.calls, 1)

    def test_set_services_fail_bad_account_name(self):
        resp = Request.blank('/auth/v2/.act/.services',
            environ={'REQUEST_METHOD': 'POST'},
            headers={'X-Auth-Admin-User': '.super_admin',
                     'X-Auth-Admin-Key': 'supertest'},
            body=json.dumps({'storage': {'local': 'new_value'}})
            ).get_response(self.test_auth)
        self.assertEquals(resp.status_int, 400)

    def test_set_services_fail_bad_json(self):
        resp = Request.blank('/auth/v2/act/.services',
            environ={'REQUEST_METHOD': 'POST'},
            headers={'X-Auth-Admin-User': '.super_admin',
                     'X-Auth-Admin-Key': 'supertest'},
            body='garbage'
            ).get_response(self.test_auth)
        self.assertEquals(resp.status_int, 400)
        resp = Request.blank('/auth/v2/act/.services',
            environ={'REQUEST_METHOD': 'POST'},
            headers={'X-Auth-Admin-User': '.super_admin',
                     'X-Auth-Admin-Key': 'supertest'},
            body=''
            ).get_response(self.test_auth)
        self.assertEquals(resp.status_int, 400)

    def test_set_services_fail_get_services(self):
        self.test_auth.app = FakeApp(iter([
            # GET of .services object
            ('503 Unavailable', {}, '')]))
        resp = Request.blank('/auth/v2/act/.services',
            environ={'REQUEST_METHOD': 'POST'},
            headers={'X-Auth-Admin-User': '.super_admin',
                     'X-Auth-Admin-Key': 'supertest'},
            body=json.dumps({'new_service': {'new_endpoint': 'new_value'}})
            ).get_response(self.test_auth)
        self.assertEquals(resp.status_int, 500)
        self.assertEquals(self.test_auth.app.calls, 1)

        self.test_auth.app = FakeApp(iter([
            # GET of .services object
            ('404 Not Found', {}, '')]))
        resp = Request.blank('/auth/v2/act/.services',
            environ={'REQUEST_METHOD': 'POST'},
            headers={'X-Auth-Admin-User': '.super_admin',
                     'X-Auth-Admin-Key': 'supertest'},
            body=json.dumps({'new_service': {'new_endpoint': 'new_value'}})
            ).get_response(self.test_auth)
        self.assertEquals(resp.status_int, 404)
        self.assertEquals(self.test_auth.app.calls, 1)

    def test_set_services_fail_put_services(self):
        self.test_auth.app = FakeApp(iter([
            # GET of .services object
            ('200 Ok', {}, json.dumps({"storage": {"default": "local",
                "local": "http://127.0.0.1:8080/v1/AUTH_cfa"}})),
            # PUT of new .services object
            ('503 Unavailable', {}, '')]))
        resp = Request.blank('/auth/v2/act/.services',
            environ={'REQUEST_METHOD': 'POST'},
            headers={'X-Auth-Admin-User': '.super_admin',
                     'X-Auth-Admin-Key': 'supertest'},
            body=json.dumps({'new_service': {'new_endpoint': 'new_value'}})
            ).get_response(self.test_auth)
        self.assertEquals(resp.status_int, 500)
        self.assertEquals(self.test_auth.app.calls, 2)

    def test_put_account_success(self):
        conn = FakeConn(iter([
            # PUT of storage account itself
            ('201 Created', {}, '')]))
        self.test_auth.get_conn = lambda: conn
        self.test_auth.app = FakeApp(iter([
            # Initial HEAD of account container to check for pre-existence
            ('404 Not Found', {}, ''),
            # PUT of account container
            ('204 No Content', {}, ''),
            # PUT of .account_id mapping object
            ('204 No Content', {}, ''),
            # PUT of .services object
            ('204 No Content', {}, ''),
            # POST to account container updating X-Container-Meta-Account-Id
            ('204 No Content', {}, '')]))
        resp = Request.blank('/auth/v2/act',
            environ={'REQUEST_METHOD': 'PUT', 'swift.cache': FakeMemcache()},
            headers={'X-Auth-Admin-User': '.super_admin',
                     'X-Auth-Admin-Key': 'supertest'}
            ).get_response(self.test_auth)
        self.assertEquals(resp.status_int, 201)
        self.assertEquals(self.test_auth.app.calls, 5)
        self.assertEquals(conn.calls, 1)

    def test_put_account_success_preexist_but_not_completed(self):
        conn = FakeConn(iter([
            # PUT of storage account itself
            ('201 Created', {}, '')]))
        self.test_auth.get_conn = lambda: conn
        self.test_auth.app = FakeApp(iter([
            # Initial HEAD of account container to check for pre-existence
            # We're going to show it as existing this time, but with no
            # X-Container-Meta-Account-Id, indicating a failed previous attempt
            ('200 Ok', {}, ''),
            # PUT of .account_id mapping object
            ('204 No Content', {}, ''),
            # PUT of .services object
            ('204 No Content', {}, ''),
            # POST to account container updating X-Container-Meta-Account-Id
            ('204 No Content', {}, '')]))
        resp = Request.blank('/auth/v2/act',
            environ={'REQUEST_METHOD': 'PUT', 'swift.cache': FakeMemcache()},
            headers={'X-Auth-Admin-User': '.super_admin',
                     'X-Auth-Admin-Key': 'supertest'}
            ).get_response(self.test_auth)
        self.assertEquals(resp.status_int, 201)
        self.assertEquals(self.test_auth.app.calls, 4)
        self.assertEquals(conn.calls, 1)

    def test_put_account_success_preexist_and_completed(self):
        self.test_auth.app = FakeApp(iter([
            # Initial HEAD of account container to check for pre-existence
            # We're going to show it as existing this time, and with an
            # X-Container-Meta-Account-Id, indicating it already exists
            ('200 Ok', {'X-Container-Meta-Account-Id': 'AUTH_cfa'}, '')]))
        resp = Request.blank('/auth/v2/act',
            environ={'REQUEST_METHOD': 'PUT', 'swift.cache': FakeMemcache()},
            headers={'X-Auth-Admin-User': '.super_admin',
                     'X-Auth-Admin-Key': 'supertest'}
            ).get_response(self.test_auth)
        self.assertEquals(resp.status_int, 202)
        self.assertEquals(self.test_auth.app.calls, 1)

    def test_put_account_success_with_given_suffix(self):
        conn = FakeConn(iter([
            # PUT of storage account itself
            ('201 Created', {}, '')]))
        self.test_auth.get_conn = lambda: conn
        self.test_auth.app = FakeApp(iter([
            # Initial HEAD of account container to check for pre-existence
            ('404 Not Found', {}, ''),
            # PUT of account container
            ('204 No Content', {}, ''),
            # PUT of .account_id mapping object
            ('204 No Content', {}, ''),
            # PUT of .services object
            ('204 No Content', {}, ''),
            # POST to account container updating X-Container-Meta-Account-Id
            ('204 No Content', {}, '')]))
        resp = Request.blank('/auth/v2/act',
            environ={'REQUEST_METHOD': 'PUT', 'swift.cache': FakeMemcache()},
            headers={'X-Auth-Admin-User': '.super_admin',
                     'X-Auth-Admin-Key': 'supertest',
                     'X-Account-Suffix': 'test-suffix'}
            ).get_response(self.test_auth)
        self.assertEquals(resp.status_int, 201)
        self.assertEquals(conn.request_path, '/v1/AUTH_test-suffix')
        self.assertEquals(self.test_auth.app.calls, 5)
        self.assertEquals(conn.calls, 1)

    def test_put_account_fail_bad_creds(self):
        self.test_auth.app = FakeApp(iter([
            # GET of user object
            ('404 Not Found', {}, '')]))
        resp = Request.blank('/auth/v2/act',
            environ={'REQUEST_METHOD': 'PUT', 'swift.cache': FakeMemcache()},
            headers={'X-Auth-Admin-User': 'super:admin',
                     'X-Auth-Admin-Key': 'supertest'},
            ).get_response(self.test_auth)
        self.assertEquals(resp.status_int, 403)
        self.assertEquals(self.test_auth.app.calls, 1)

        self.test_auth.app = FakeApp(iter([
            # GET of user object (account admin, but not reseller admin)
            ('200 Ok', {}, json.dumps({"groups": [{"name": "act:adm"},
             {"name": "test"}, {"name": ".admin"}],
             "auth": "plaintext:key"}))]))
        resp = Request.blank('/auth/v2/act',
            environ={'REQUEST_METHOD': 'PUT', 'swift.cache': FakeMemcache()},
            headers={'X-Auth-Admin-User': 'act:adm',
                     'X-Auth-Admin-Key': 'key'},
            ).get_response(self.test_auth)
        self.assertEquals(resp.status_int, 403)
        self.assertEquals(self.test_auth.app.calls, 1)

        self.test_auth.app = FakeApp(iter([
            # GET of user object (regular user)
            ('200 Ok', {}, json.dumps({"groups": [{"name": "act:usr"},
             {"name": "test"}], "auth": "plaintext:key"}))]))
        resp = Request.blank('/auth/v2/act',
            environ={'REQUEST_METHOD': 'PUT', 'swift.cache': FakeMemcache()},
            headers={'X-Auth-Admin-User': 'act:usr',
                     'X-Auth-Admin-Key': 'key'},
            ).get_response(self.test_auth)
        self.assertEquals(resp.status_int, 403)
        self.assertEquals(self.test_auth.app.calls, 1)

    def test_put_account_fail_invalid_account_name(self):
        resp = Request.blank('/auth/v2/.act',
            environ={'REQUEST_METHOD': 'PUT', 'swift.cache': FakeMemcache()},
            headers={'X-Auth-Admin-User': '.super_admin',
                     'X-Auth-Admin-Key': 'supertest'},
            ).get_response(self.test_auth)
        self.assertEquals(resp.status_int, 400)

    def test_put_account_fail_on_initial_account_head(self):
        self.test_auth.app = FakeApp(iter([
            # Initial HEAD of account container to check for pre-existence
            ('503 Service Unavailable', {}, '')]))
        resp = Request.blank('/auth/v2/act',
            environ={'REQUEST_METHOD': 'PUT', 'swift.cache': FakeMemcache()},
            headers={'X-Auth-Admin-User': '.super_admin',
                     'X-Auth-Admin-Key': 'supertest'}
            ).get_response(self.test_auth)
        self.assertEquals(resp.status_int, 500)
        self.assertEquals(self.test_auth.app.calls, 1)

    def test_put_account_fail_on_account_marker_put(self):
        self.test_auth.app = FakeApp(iter([
            # Initial HEAD of account container to check for pre-existence
            ('404 Not Found', {}, ''),
            # PUT of account container
            ('503 Service Unavailable', {}, '')]))
        resp = Request.blank('/auth/v2/act',
            environ={'REQUEST_METHOD': 'PUT', 'swift.cache': FakeMemcache()},
            headers={'X-Auth-Admin-User': '.super_admin',
                     'X-Auth-Admin-Key': 'supertest'}
            ).get_response(self.test_auth)
        self.assertEquals(resp.status_int, 500)
        self.assertEquals(self.test_auth.app.calls, 2)

    def test_put_account_fail_on_storage_account_put(self):
        conn = FakeConn(iter([
            # PUT of storage account itself
            ('503 Service Unavailable', {}, '')]))
        self.test_auth.get_conn = lambda: conn
        self.test_auth.app = FakeApp(iter([
            # Initial HEAD of account container to check for pre-existence
            ('404 Not Found', {}, ''),
            # PUT of account container
            ('204 No Content', {}, '')]))
        resp = Request.blank('/auth/v2/act',
            environ={'REQUEST_METHOD': 'PUT', 'swift.cache': FakeMemcache()},
            headers={'X-Auth-Admin-User': '.super_admin',
                     'X-Auth-Admin-Key': 'supertest'}
            ).get_response(self.test_auth)
        self.assertEquals(resp.status_int, 500)
        self.assertEquals(conn.calls, 1)
        self.assertEquals(self.test_auth.app.calls, 2)

    def test_put_account_fail_on_account_id_mapping(self):
        conn = FakeConn(iter([
            # PUT of storage account itself
            ('201 Created', {}, '')]))
        self.test_auth.get_conn = lambda: conn
        self.test_auth.app = FakeApp(iter([
            # Initial HEAD of account container to check for pre-existence
            ('404 Not Found', {}, ''),
            # PUT of account container
            ('204 No Content', {}, ''),
            # PUT of .account_id mapping object
            ('503 Service Unavailable', {}, '')]))
        resp = Request.blank('/auth/v2/act',
            environ={'REQUEST_METHOD': 'PUT', 'swift.cache': FakeMemcache()},
            headers={'X-Auth-Admin-User': '.super_admin',
                     'X-Auth-Admin-Key': 'supertest'}
            ).get_response(self.test_auth)
        self.assertEquals(resp.status_int, 500)
        self.assertEquals(conn.calls, 1)
        self.assertEquals(self.test_auth.app.calls, 3)

    def test_put_account_fail_on_services_object(self):
        conn = FakeConn(iter([
            # PUT of storage account itself
            ('201 Created', {}, '')]))
        self.test_auth.get_conn = lambda: conn
        self.test_auth.app = FakeApp(iter([
            # Initial HEAD of account container to check for pre-existence
            ('404 Not Found', {}, ''),
            # PUT of account container
            ('204 No Content', {}, ''),
            # PUT of .account_id mapping object
            ('204 No Content', {}, ''),
            # PUT of .services object
            ('503 Service Unavailable', {}, '')]))
        resp = Request.blank('/auth/v2/act',
            environ={'REQUEST_METHOD': 'PUT', 'swift.cache': FakeMemcache()},
            headers={'X-Auth-Admin-User': '.super_admin',
                     'X-Auth-Admin-Key': 'supertest'}
            ).get_response(self.test_auth)
        self.assertEquals(resp.status_int, 500)
        self.assertEquals(conn.calls, 1)
        self.assertEquals(self.test_auth.app.calls, 4)

    def test_put_account_fail_on_post_mapping(self):
        conn = FakeConn(iter([
            # PUT of storage account itself
            ('201 Created', {}, '')]))
        self.test_auth.get_conn = lambda: conn
        self.test_auth.app = FakeApp(iter([
            # Initial HEAD of account container to check for pre-existence
            ('404 Not Found', {}, ''),
            # PUT of account container
            ('204 No Content', {}, ''),
            # PUT of .account_id mapping object
            ('204 No Content', {}, ''),
            # PUT of .services object
            ('204 No Content', {}, ''),
            # POST to account container updating X-Container-Meta-Account-Id
            ('503 Service Unavailable', {}, '')]))
        resp = Request.blank('/auth/v2/act',
            environ={'REQUEST_METHOD': 'PUT', 'swift.cache': FakeMemcache()},
            headers={'X-Auth-Admin-User': '.super_admin',
                     'X-Auth-Admin-Key': 'supertest'}
            ).get_response(self.test_auth)
        self.assertEquals(resp.status_int, 500)
        self.assertEquals(conn.calls, 1)
        self.assertEquals(self.test_auth.app.calls, 5)

    def test_delete_account_success(self):
        conn = FakeConn(iter([
            # DELETE of storage account itself
            ('204 No Content', {}, '')]))
        self.test_auth.get_conn = lambda x: conn
        self.test_auth.app = FakeApp(iter([
            # Account's container listing, checking for users
            ('200 Ok', {'X-Container-Meta-Account-Id': 'AUTH_cfa'},
             json.dumps([
                {"name": ".services", "hash": "etag", "bytes": 112,
                 "content_type": "application/octet-stream",
                 "last_modified": "2010-12-03T17:16:27.618110"}])),
            # Account's container listing, checking for users (continuation)
            ('200 Ok', {'X-Container-Meta-Account-Id': 'AUTH_cfa'}, '[]'),
            # GET the .services object
            ('200 Ok', {}, json.dumps({"storage": {"default": "local",
                "local": "http://127.0.0.1:8080/v1/AUTH_cfa"}})),
            # DELETE the .services object
            ('204 No Content', {}, ''),
            # DELETE the .account_id mapping object
            ('204 No Content', {}, ''),
            # DELETE the account container
            ('204 No Content', {}, '')]))
        resp = Request.blank('/auth/v2/act',
            environ={'REQUEST_METHOD': 'DELETE',
                     'swift.cache': FakeMemcache()},
            headers={'X-Auth-Admin-User': '.super_admin',
                     'X-Auth-Admin-Key': 'supertest'}
            ).get_response(self.test_auth)
        self.assertEquals(resp.status_int, 204)
        self.assertEquals(self.test_auth.app.calls, 6)
        self.assertEquals(conn.calls, 1)

    def test_delete_account_success_missing_services(self):
        self.test_auth.app = FakeApp(iter([
            # Account's container listing, checking for users
            ('200 Ok', {'X-Container-Meta-Account-Id': 'AUTH_cfa'},
             json.dumps([
                {"name": ".services", "hash": "etag", "bytes": 112,
                 "content_type": "application/octet-stream",
                 "last_modified": "2010-12-03T17:16:27.618110"}])),
            # Account's container listing, checking for users (continuation)
            ('200 Ok', {'X-Container-Meta-Account-Id': 'AUTH_cfa'}, '[]'),
            # GET the .services object
            ('404 Not Found', {}, ''),
            # DELETE the .account_id mapping object
            ('204 No Content', {}, ''),
            # DELETE the account container
            ('204 No Content', {}, '')]))
        resp = Request.blank('/auth/v2/act',
            environ={'REQUEST_METHOD': 'DELETE',
                     'swift.cache': FakeMemcache()},
            headers={'X-Auth-Admin-User': '.super_admin',
                     'X-Auth-Admin-Key': 'supertest'}
            ).get_response(self.test_auth)
        self.assertEquals(resp.status_int, 204)
        self.assertEquals(self.test_auth.app.calls, 5)

    def test_delete_account_success_missing_storage_account(self):
        conn = FakeConn(iter([
            # DELETE of storage account itself
            ('404 Not Found', {}, '')]))
        self.test_auth.get_conn = lambda x: conn
        self.test_auth.app = FakeApp(iter([
            # Account's container listing, checking for users
            ('200 Ok', {'X-Container-Meta-Account-Id': 'AUTH_cfa'},
             json.dumps([
                {"name": ".services", "hash": "etag", "bytes": 112,
                 "content_type": "application/octet-stream",
                 "last_modified": "2010-12-03T17:16:27.618110"}])),
            # Account's container listing, checking for users (continuation)
            ('200 Ok', {'X-Container-Meta-Account-Id': 'AUTH_cfa'}, '[]'),
            # GET the .services object
            ('200 Ok', {}, json.dumps({"storage": {"default": "local",
                "local": "http://127.0.0.1:8080/v1/AUTH_cfa"}})),
            # DELETE the .services object
            ('204 No Content', {}, ''),
            # DELETE the .account_id mapping object
            ('204 No Content', {}, ''),
            # DELETE the account container
            ('204 No Content', {}, '')]))
        resp = Request.blank('/auth/v2/act',
            environ={'REQUEST_METHOD': 'DELETE',
                     'swift.cache': FakeMemcache()},
            headers={'X-Auth-Admin-User': '.super_admin',
                     'X-Auth-Admin-Key': 'supertest'}
            ).get_response(self.test_auth)
        self.assertEquals(resp.status_int, 204)
        self.assertEquals(self.test_auth.app.calls, 6)
        self.assertEquals(conn.calls, 1)

    def test_delete_account_success_missing_account_id_mapping(self):
        conn = FakeConn(iter([
            # DELETE of storage account itself
            ('204 No Content', {}, '')]))
        self.test_auth.get_conn = lambda x: conn
        self.test_auth.app = FakeApp(iter([
            # Account's container listing, checking for users
            ('200 Ok', {'X-Container-Meta-Account-Id': 'AUTH_cfa'},
             json.dumps([
                {"name": ".services", "hash": "etag", "bytes": 112,
                 "content_type": "application/octet-stream",
                 "last_modified": "2010-12-03T17:16:27.618110"}])),
            # Account's container listing, checking for users (continuation)
            ('200 Ok', {'X-Container-Meta-Account-Id': 'AUTH_cfa'}, '[]'),
            # GET the .services object
            ('200 Ok', {}, json.dumps({"storage": {"default": "local",
                "local": "http://127.0.0.1:8080/v1/AUTH_cfa"}})),
            # DELETE the .services object
            ('204 No Content', {}, ''),
            # DELETE the .account_id mapping object
            ('404 Not Found', {}, ''),
            # DELETE the account container
            ('204 No Content', {}, '')]))
        resp = Request.blank('/auth/v2/act',
            environ={'REQUEST_METHOD': 'DELETE',
                     'swift.cache': FakeMemcache()},
            headers={'X-Auth-Admin-User': '.super_admin',
                     'X-Auth-Admin-Key': 'supertest'}
            ).get_response(self.test_auth)
        self.assertEquals(resp.status_int, 204)
        self.assertEquals(self.test_auth.app.calls, 6)
        self.assertEquals(conn.calls, 1)

    def test_delete_account_success_missing_account_container_at_end(self):
        conn = FakeConn(iter([
            # DELETE of storage account itself
            ('204 No Content', {}, '')]))
        self.test_auth.get_conn = lambda x: conn
        self.test_auth.app = FakeApp(iter([
            # Account's container listing, checking for users
            ('200 Ok', {'X-Container-Meta-Account-Id': 'AUTH_cfa'},
             json.dumps([
                {"name": ".services", "hash": "etag", "bytes": 112,
                 "content_type": "application/octet-stream",
                 "last_modified": "2010-12-03T17:16:27.618110"}])),
            # Account's container listing, checking for users (continuation)
            ('200 Ok', {'X-Container-Meta-Account-Id': 'AUTH_cfa'}, '[]'),
            # GET the .services object
            ('200 Ok', {}, json.dumps({"storage": {"default": "local",
                "local": "http://127.0.0.1:8080/v1/AUTH_cfa"}})),
            # DELETE the .services object
            ('204 No Content', {}, ''),
            # DELETE the .account_id mapping object
            ('204 No Content', {}, ''),
            # DELETE the account container
            ('404 Not Found', {}, '')]))
        resp = Request.blank('/auth/v2/act',
            environ={'REQUEST_METHOD': 'DELETE',
                     'swift.cache': FakeMemcache()},
            headers={'X-Auth-Admin-User': '.super_admin',
                     'X-Auth-Admin-Key': 'supertest'}
            ).get_response(self.test_auth)
        self.assertEquals(resp.status_int, 204)
        self.assertEquals(self.test_auth.app.calls, 6)
        self.assertEquals(conn.calls, 1)

    def test_delete_account_fail_bad_creds(self):
        self.test_auth.app = FakeApp(iter([
            # GET of user object
            ('404 Not Found', {}, '')]))
        resp = Request.blank('/auth/v2/act',
            environ={'REQUEST_METHOD': 'DELETE',
                     'swift.cache': FakeMemcache()},
            headers={'X-Auth-Admin-User': 'super:admin',
                     'X-Auth-Admin-Key': 'supertest'},
            ).get_response(self.test_auth)
        self.assertEquals(resp.status_int, 403)
        self.assertEquals(self.test_auth.app.calls, 1)

        self.test_auth.app = FakeApp(iter([
            # GET of user object (account admin, but not reseller admin)
            ('200 Ok', {}, json.dumps({"groups": [{"name": "act:adm"},
             {"name": "test"}, {"name": ".admin"}],
             "auth": "plaintext:key"}))]))
        resp = Request.blank('/auth/v2/act',
            environ={'REQUEST_METHOD': 'DELETE',
                     'swift.cache': FakeMemcache()},
            headers={'X-Auth-Admin-User': 'act:adm',
                     'X-Auth-Admin-Key': 'key'},
            ).get_response(self.test_auth)
        self.assertEquals(resp.status_int, 403)
        self.assertEquals(self.test_auth.app.calls, 1)

        self.test_auth.app = FakeApp(iter([
            # GET of user object (regular user)
            ('200 Ok', {}, json.dumps({"groups": [{"name": "act:usr"},
             {"name": "test"}], "auth": "plaintext:key"}))]))
        resp = Request.blank('/auth/v2/act',
            environ={'REQUEST_METHOD': 'DELETE',
                     'swift.cache': FakeMemcache()},
            headers={'X-Auth-Admin-User': 'act:usr',
                     'X-Auth-Admin-Key': 'key'},
            ).get_response(self.test_auth)
        self.assertEquals(resp.status_int, 403)
        self.assertEquals(self.test_auth.app.calls, 1)

    def test_delete_account_fail_invalid_account_name(self):
        resp = Request.blank('/auth/v2/.act',
            environ={'REQUEST_METHOD': 'DELETE'},
            headers={'X-Auth-Admin-User': '.super_admin',
                     'X-Auth-Admin-Key': 'supertest'}
            ).get_response(self.test_auth)
        self.assertEquals(resp.status_int, 400)

    def test_delete_account_fail_not_found(self):
        self.test_auth.app = FakeApp(iter([
            # Account's container listing, checking for users
            ('404 Not Found', {}, '')]))
        resp = Request.blank('/auth/v2/act',
            environ={'REQUEST_METHOD': 'DELETE',
                     'swift.cache': FakeMemcache()},
            headers={'X-Auth-Admin-User': '.super_admin',
                     'X-Auth-Admin-Key': 'supertest'}
            ).get_response(self.test_auth)
        self.assertEquals(resp.status_int, 404)
        self.assertEquals(self.test_auth.app.calls, 1)

    def test_delete_account_fail_not_found_concurrency(self):
        self.test_auth.app = FakeApp(iter([
            # Account's container listing, checking for users
            ('200 Ok', {'X-Container-Meta-Account-Id': 'AUTH_cfa'},
             json.dumps([
                {"name": ".services", "hash": "etag", "bytes": 112,
                 "content_type": "application/octet-stream",
                 "last_modified": "2010-12-03T17:16:27.618110"}])),
            # Account's container listing, checking for users (continuation)
            ('404 Not Found', {}, '')]))
        resp = Request.blank('/auth/v2/act',
            environ={'REQUEST_METHOD': 'DELETE',
                     'swift.cache': FakeMemcache()},
            headers={'X-Auth-Admin-User': '.super_admin',
                     'X-Auth-Admin-Key': 'supertest'}
            ).get_response(self.test_auth)
        self.assertEquals(resp.status_int, 404)
        self.assertEquals(self.test_auth.app.calls, 2)

    def test_delete_account_fail_list_account(self):
        self.test_auth.app = FakeApp(iter([
            # Account's container listing, checking for users
            ('503 Service Unavailable', {}, '')]))
        resp = Request.blank('/auth/v2/act',
            environ={'REQUEST_METHOD': 'DELETE',
                     'swift.cache': FakeMemcache()},
            headers={'X-Auth-Admin-User': '.super_admin',
                     'X-Auth-Admin-Key': 'supertest'}
            ).get_response(self.test_auth)
        self.assertEquals(resp.status_int, 500)
        self.assertEquals(self.test_auth.app.calls, 1)

    def test_delete_account_fail_list_account_concurrency(self):
        self.test_auth.app = FakeApp(iter([
            # Account's container listing, checking for users
            ('200 Ok', {'X-Container-Meta-Account-Id': 'AUTH_cfa'},
             json.dumps([
                {"name": ".services", "hash": "etag", "bytes": 112,
                 "content_type": "application/octet-stream",
                 "last_modified": "2010-12-03T17:16:27.618110"}])),
            # Account's container listing, checking for users (continuation)
            ('503 Service Unavailable', {}, '')]))
        resp = Request.blank('/auth/v2/act',
            environ={'REQUEST_METHOD': 'DELETE',
                     'swift.cache': FakeMemcache()},
            headers={'X-Auth-Admin-User': '.super_admin',
                     'X-Auth-Admin-Key': 'supertest'}
            ).get_response(self.test_auth)
        self.assertEquals(resp.status_int, 500)
        self.assertEquals(self.test_auth.app.calls, 2)

    def test_delete_account_fail_has_users(self):
        self.test_auth.app = FakeApp(iter([
            # Account's container listing, checking for users
            ('200 Ok', {'X-Container-Meta-Account-Id': 'AUTH_cfa'},
             json.dumps([
                {"name": ".services", "hash": "etag", "bytes": 112,
                 "content_type": "application/octet-stream",
                 "last_modified": "2010-12-03T17:16:27.618110"},
                {"name": "tester", "hash": "etag", "bytes": 104,
                 "content_type": "application/octet-stream",
                 "last_modified": "2010-12-03T17:16:27.736680"}]))]))
        resp = Request.blank('/auth/v2/act',
            environ={'REQUEST_METHOD': 'DELETE',
                     'swift.cache': FakeMemcache()},
            headers={'X-Auth-Admin-User': '.super_admin',
                     'X-Auth-Admin-Key': 'supertest'}
            ).get_response(self.test_auth)
        self.assertEquals(resp.status_int, 409)
        self.assertEquals(self.test_auth.app.calls, 1)

    def test_delete_account_fail_has_users2(self):
        self.test_auth.app = FakeApp(iter([
            # Account's container listing, checking for users
            ('200 Ok', {'X-Container-Meta-Account-Id': 'AUTH_cfa'},
             json.dumps([
                {"name": ".services", "hash": "etag", "bytes": 112,
                 "content_type": "application/octet-stream",
                 "last_modified": "2010-12-03T17:16:27.618110"}])),
            # Account's container listing, checking for users (continuation)
            ('200 Ok', {'X-Container-Meta-Account-Id': 'AUTH_cfa'},
             json.dumps([
                {"name": "tester", "hash": "etag", "bytes": 104,
                 "content_type": "application/octet-stream",
                 "last_modified": "2010-12-03T17:16:27.736680"}]))]))
        resp = Request.blank('/auth/v2/act',
            environ={'REQUEST_METHOD': 'DELETE',
                     'swift.cache': FakeMemcache()},
            headers={'X-Auth-Admin-User': '.super_admin',
                     'X-Auth-Admin-Key': 'supertest'}
            ).get_response(self.test_auth)
        self.assertEquals(resp.status_int, 409)
        self.assertEquals(self.test_auth.app.calls, 2)

    def test_delete_account_fail_get_services(self):
        self.test_auth.app = FakeApp(iter([
            # Account's container listing, checking for users
            ('200 Ok', {'X-Container-Meta-Account-Id': 'AUTH_cfa'},
             json.dumps([
                {"name": ".services", "hash": "etag", "bytes": 112,
                 "content_type": "application/octet-stream",
                 "last_modified": "2010-12-03T17:16:27.618110"}])),
            # Account's container listing, checking for users (continuation)
            ('200 Ok', {'X-Container-Meta-Account-Id': 'AUTH_cfa'}, '[]'),
            # GET the .services object
            ('503 Service Unavailable', {}, '')]))
        resp = Request.blank('/auth/v2/act',
            environ={'REQUEST_METHOD': 'DELETE',
                     'swift.cache': FakeMemcache()},
            headers={'X-Auth-Admin-User': '.super_admin',
                     'X-Auth-Admin-Key': 'supertest'}
            ).get_response(self.test_auth)
        self.assertEquals(resp.status_int, 500)
        self.assertEquals(self.test_auth.app.calls, 3)

    def test_delete_account_fail_delete_storage_account(self):
        conn = FakeConn(iter([
            # DELETE of storage account itself
            ('409 Conflict', {}, '')]))
        self.test_auth.get_conn = lambda x: conn
        self.test_auth.app = FakeApp(iter([
            # Account's container listing, checking for users
            ('200 Ok', {'X-Container-Meta-Account-Id': 'AUTH_cfa'},
             json.dumps([
                {"name": ".services", "hash": "etag", "bytes": 112,
                 "content_type": "application/octet-stream",
                 "last_modified": "2010-12-03T17:16:27.618110"}])),
            # Account's container listing, checking for users (continuation)
            ('200 Ok', {'X-Container-Meta-Account-Id': 'AUTH_cfa'}, '[]'),
            # GET the .services object
            ('200 Ok', {}, json.dumps({"storage": {"default": "local",
                "local": "http://127.0.0.1:8080/v1/AUTH_cfa"}}))]))
        resp = Request.blank('/auth/v2/act',
            environ={'REQUEST_METHOD': 'DELETE',
                     'swift.cache': FakeMemcache()},
            headers={'X-Auth-Admin-User': '.super_admin',
                     'X-Auth-Admin-Key': 'supertest'}
            ).get_response(self.test_auth)
        self.assertEquals(resp.status_int, 409)
        self.assertEquals(self.test_auth.app.calls, 3)
        self.assertEquals(conn.calls, 1)

    def test_delete_account_fail_delete_storage_account2(self):
        conn = FakeConn(iter([
            # DELETE of storage account itself
            ('204 No Content', {}, ''),
            # DELETE of storage account itself
            ('409 Conflict', {}, '')]))
        self.test_auth.get_conn = lambda x: conn
        self.test_auth.app = FakeApp(iter([
            # Account's container listing, checking for users
            ('200 Ok', {'X-Container-Meta-Account-Id': 'AUTH_cfa'},
             json.dumps([
                {"name": ".services", "hash": "etag", "bytes": 112,
                 "content_type": "application/octet-stream",
                 "last_modified": "2010-12-03T17:16:27.618110"}])),
            # Account's container listing, checking for users (continuation)
            ('200 Ok', {'X-Container-Meta-Account-Id': 'AUTH_cfa'}, '[]'),
            # GET the .services object
            ('200 Ok', {}, json.dumps({"storage": {"default": "local",
                "local": "http://127.0.0.1:8080/v1/AUTH_cfa",
                "other": "http://127.0.0.1:8080/v1/AUTH_cfa2"}}))]))
        resp = Request.blank('/auth/v2/act',
            environ={'REQUEST_METHOD': 'DELETE',
                     'swift.cache': FakeMemcache()},
            headers={'X-Auth-Admin-User': '.super_admin',
                     'X-Auth-Admin-Key': 'supertest'}
            ).get_response(self.test_auth)
        self.assertEquals(resp.status_int, 500)
        self.assertEquals(self.test_auth.app.calls, 3)
        self.assertEquals(conn.calls, 2)

    def test_delete_account_fail_delete_storage_account3(self):
        conn = FakeConn(iter([
            # DELETE of storage account itself
            ('503 Service Unavailable', {}, '')]))
        self.test_auth.get_conn = lambda x: conn
        self.test_auth.app = FakeApp(iter([
            # Account's container listing, checking for users
            ('200 Ok', {'X-Container-Meta-Account-Id': 'AUTH_cfa'},
             json.dumps([
                {"name": ".services", "hash": "etag", "bytes": 112,
                 "content_type": "application/octet-stream",
                 "last_modified": "2010-12-03T17:16:27.618110"}])),
            # Account's container listing, checking for users (continuation)
            ('200 Ok', {'X-Container-Meta-Account-Id': 'AUTH_cfa'}, '[]'),
            # GET the .services object
            ('200 Ok', {}, json.dumps({"storage": {"default": "local",
                "local": "http://127.0.0.1:8080/v1/AUTH_cfa"}}))]))
        resp = Request.blank('/auth/v2/act',
            environ={'REQUEST_METHOD': 'DELETE',
                     'swift.cache': FakeMemcache()},
            headers={'X-Auth-Admin-User': '.super_admin',
                     'X-Auth-Admin-Key': 'supertest'}
            ).get_response(self.test_auth)
        self.assertEquals(resp.status_int, 500)
        self.assertEquals(self.test_auth.app.calls, 3)
        self.assertEquals(conn.calls, 1)

    def test_delete_account_fail_delete_storage_account4(self):
        conn = FakeConn(iter([
            # DELETE of storage account itself
            ('204 No Content', {}, ''),
            # DELETE of storage account itself
            ('503 Service Unavailable', {}, '')]))
        self.test_auth.get_conn = lambda x: conn
        self.test_auth.app = FakeApp(iter([
            # Account's container listing, checking for users
            ('200 Ok', {'X-Container-Meta-Account-Id': 'AUTH_cfa'},
             json.dumps([
                {"name": ".services", "hash": "etag", "bytes": 112,
                 "content_type": "application/octet-stream",
                 "last_modified": "2010-12-03T17:16:27.618110"}])),
            # Account's container listing, checking for users (continuation)
            ('200 Ok', {'X-Container-Meta-Account-Id': 'AUTH_cfa'}, '[]'),
            # GET the .services object
            ('200 Ok', {}, json.dumps({"storage": {"default": "local",
                "local": "http://127.0.0.1:8080/v1/AUTH_cfa",
                "other": "http://127.0.0.1:8080/v1/AUTH_cfa2"}}))]))
        resp = Request.blank('/auth/v2/act',
            environ={'REQUEST_METHOD': 'DELETE',
                     'swift.cache': FakeMemcache()},
            headers={'X-Auth-Admin-User': '.super_admin',
                     'X-Auth-Admin-Key': 'supertest'}
            ).get_response(self.test_auth)
        self.assertEquals(resp.status_int, 500)
        self.assertEquals(self.test_auth.app.calls, 3)
        self.assertEquals(conn.calls, 2)

    def test_delete_account_fail_delete_services(self):
        conn = FakeConn(iter([
            # DELETE of storage account itself
            ('204 No Content', {}, '')]))
        self.test_auth.get_conn = lambda x: conn
        self.test_auth.app = FakeApp(iter([
            # Account's container listing, checking for users
            ('200 Ok', {'X-Container-Meta-Account-Id': 'AUTH_cfa'},
             json.dumps([
                {"name": ".services", "hash": "etag", "bytes": 112,
                 "content_type": "application/octet-stream",
                 "last_modified": "2010-12-03T17:16:27.618110"}])),
            # Account's container listing, checking for users (continuation)
            ('200 Ok', {'X-Container-Meta-Account-Id': 'AUTH_cfa'}, '[]'),
            # GET the .services object
            ('200 Ok', {}, json.dumps({"storage": {"default": "local",
                "local": "http://127.0.0.1:8080/v1/AUTH_cfa"}})),
            # DELETE the .services object
            ('503 Service Unavailable', {}, '')]))
        resp = Request.blank('/auth/v2/act',
            environ={'REQUEST_METHOD': 'DELETE',
                     'swift.cache': FakeMemcache()},
            headers={'X-Auth-Admin-User': '.super_admin',
                     'X-Auth-Admin-Key': 'supertest'}
            ).get_response(self.test_auth)
        self.assertEquals(resp.status_int, 500)
        self.assertEquals(self.test_auth.app.calls, 4)
        self.assertEquals(conn.calls, 1)

    def test_delete_account_fail_delete_account_id_mapping(self):
        conn = FakeConn(iter([
            # DELETE of storage account itself
            ('204 No Content', {}, '')]))
        self.test_auth.get_conn = lambda x: conn
        self.test_auth.app = FakeApp(iter([
            # Account's container listing, checking for users
            ('200 Ok', {'X-Container-Meta-Account-Id': 'AUTH_cfa'},
             json.dumps([
                {"name": ".services", "hash": "etag", "bytes": 112,
                 "content_type": "application/octet-stream",
                 "last_modified": "2010-12-03T17:16:27.618110"}])),
            # Account's container listing, checking for users (continuation)
            ('200 Ok', {'X-Container-Meta-Account-Id': 'AUTH_cfa'}, '[]'),
            # GET the .services object
            ('200 Ok', {}, json.dumps({"storage": {"default": "local",
                "local": "http://127.0.0.1:8080/v1/AUTH_cfa"}})),
            # DELETE the .services object
            ('204 No Content', {}, ''),
            # DELETE the .account_id mapping object
            ('503 Service Unavailable', {}, '')]))
        resp = Request.blank('/auth/v2/act',
            environ={'REQUEST_METHOD': 'DELETE',
                     'swift.cache': FakeMemcache()},
            headers={'X-Auth-Admin-User': '.super_admin',
                     'X-Auth-Admin-Key': 'supertest'}
            ).get_response(self.test_auth)
        self.assertEquals(resp.status_int, 500)
        self.assertEquals(self.test_auth.app.calls, 5)
        self.assertEquals(conn.calls, 1)

    def test_delete_account_fail_delete_account_container(self):
        conn = FakeConn(iter([
            # DELETE of storage account itself
            ('204 No Content', {}, '')]))
        self.test_auth.get_conn = lambda x: conn
        self.test_auth.app = FakeApp(iter([
            # Account's container listing, checking for users
            ('200 Ok', {'X-Container-Meta-Account-Id': 'AUTH_cfa'},
             json.dumps([
                {"name": ".services", "hash": "etag", "bytes": 112,
                 "content_type": "application/octet-stream",
                 "last_modified": "2010-12-03T17:16:27.618110"}])),
            # Account's container listing, checking for users (continuation)
            ('200 Ok', {'X-Container-Meta-Account-Id': 'AUTH_cfa'}, '[]'),
            # GET the .services object
            ('200 Ok', {}, json.dumps({"storage": {"default": "local",
                "local": "http://127.0.0.1:8080/v1/AUTH_cfa"}})),
            # DELETE the .services object
            ('204 No Content', {}, ''),
            # DELETE the .account_id mapping object
            ('204 No Content', {}, ''),
            # DELETE the account container
            ('503 Service Unavailable', {}, '')]))
        resp = Request.blank('/auth/v2/act',
            environ={'REQUEST_METHOD': 'DELETE',
                     'swift.cache': FakeMemcache()},
            headers={'X-Auth-Admin-User': '.super_admin',
                     'X-Auth-Admin-Key': 'supertest'}
            ).get_response(self.test_auth)
        self.assertEquals(resp.status_int, 500)
        self.assertEquals(self.test_auth.app.calls, 6)
        self.assertEquals(conn.calls, 1)

    def test_get_user_success(self):
        self.test_auth.app = FakeApp(iter([
            # GET of user object
            ('200 Ok', {}, json.dumps(
                {"groups": [{"name": "act:usr"}, {"name": "act"},
                            {"name": ".admin"}],
                 "auth": "plaintext:key"}))]))
        resp = Request.blank('/auth/v2/act/usr',
            headers={'X-Auth-Admin-User': '.super_admin',
                     'X-Auth-Admin-Key': 'supertest'}
            ).get_response(self.test_auth)
        self.assertEquals(resp.status_int, 200)
        self.assertEquals(resp.body, json.dumps(
            {"groups": [{"name": "act:usr"}, {"name": "act"},
                        {"name": ".admin"}],
             "auth": "plaintext:key"}))
        self.assertEquals(self.test_auth.app.calls, 1)

    def test_get_user_groups_success(self):
        self.test_auth.app = FakeApp(iter([
            # GET of account container (list objects)
            ('200 Ok', {'X-Container-Meta-Account-Id': 'AUTH_cfa'},
             json.dumps([
                {"name": ".services", "hash": "etag", "bytes": 112,
                 "content_type": "application/octet-stream",
                 "last_modified": "2010-12-03T17:16:27.618110"},
                {"name": "tester", "hash": "etag", "bytes": 104,
                 "content_type": "application/octet-stream",
                 "last_modified": "2010-12-03T17:16:27.736680"},
                {"name": "tester3", "hash": "etag", "bytes": 86,
                 "content_type": "application/octet-stream",
                 "last_modified": "2010-12-03T17:16:28.135530"}])),
            # GET of user object
            ('200 Ok', {}, json.dumps(
                {"groups": [{"name": "act:tester"}, {"name": "act"},
                            {"name": ".admin"}],
                 "auth": "plaintext:key"})),
            # GET of user object
            ('200 Ok', {}, json.dumps(
                {"groups": [{"name": "act:tester3"}, {"name": "act"}],
                 "auth": "plaintext:key3"})),
            # GET of account container (list objects continuation)
            ('200 Ok', {'X-Container-Meta-Account-Id': 'AUTH_cfa'}, '[]')]))
        resp = Request.blank('/auth/v2/act/.groups',
            headers={'X-Auth-Admin-User': '.super_admin',
                     'X-Auth-Admin-Key': 'supertest'}
            ).get_response(self.test_auth)
        self.assertEquals(resp.status_int, 200)
        self.assertEquals(resp.body, json.dumps(
            {"groups": [{"name": ".admin"}, {"name": "act"},
                        {"name": "act:tester"}, {"name": "act:tester3"}]}))
        self.assertEquals(self.test_auth.app.calls, 4)

    def test_get_user_groups_success2(self):
        self.test_auth.app = FakeApp(iter([
            # GET of account container (list objects)
            ('200 Ok', {'X-Container-Meta-Account-Id': 'AUTH_cfa'},
             json.dumps([
                {"name": ".services", "hash": "etag", "bytes": 112,
                 "content_type": "application/octet-stream",
                 "last_modified": "2010-12-03T17:16:27.618110"},
                {"name": "tester", "hash": "etag", "bytes": 104,
                 "content_type": "application/octet-stream",
                 "last_modified": "2010-12-03T17:16:27.736680"}])),
            # GET of user object
            ('200 Ok', {}, json.dumps(
                {"groups": [{"name": "act:tester"}, {"name": "act"},
                            {"name": ".admin"}],
                 "auth": "plaintext:key"})),
            # GET of account container (list objects continuation)
            ('200 Ok', {'X-Container-Meta-Account-Id': 'AUTH_cfa'},
             json.dumps([
                {"name": "tester3", "hash": "etag", "bytes": 86,
                 "content_type": "application/octet-stream",
                 "last_modified": "2010-12-03T17:16:28.135530"}])),
            # GET of user object
            ('200 Ok', {}, json.dumps(
                {"groups": [{"name": "act:tester3"}, {"name": "act"}],
                 "auth": "plaintext:key3"})),
            # GET of account container (list objects continuation)
            ('200 Ok', {'X-Container-Meta-Account-Id': 'AUTH_cfa'}, '[]')]))
        resp = Request.blank('/auth/v2/act/.groups',
            headers={'X-Auth-Admin-User': '.super_admin',
                     'X-Auth-Admin-Key': 'supertest'}
            ).get_response(self.test_auth)
        self.assertEquals(resp.status_int, 200)
        self.assertEquals(resp.body, json.dumps(
            {"groups": [{"name": ".admin"}, {"name": "act"},
                        {"name": "act:tester"}, {"name": "act:tester3"}]}))
        self.assertEquals(self.test_auth.app.calls, 5)

    def test_get_user_fail_invalid_account(self):
        resp = Request.blank('/auth/v2/.invalid/usr',
            headers={'X-Auth-Admin-User': '.super_admin',
                     'X-Auth-Admin-Key': 'supertest'}
            ).get_response(self.test_auth)
        self.assertEquals(resp.status_int, 400)

    def test_get_user_fail_invalid_user(self):
        resp = Request.blank('/auth/v2/act/.invalid',
            headers={'X-Auth-Admin-User': '.super_admin',
                     'X-Auth-Admin-Key': 'supertest'}
            ).get_response(self.test_auth)
        self.assertEquals(resp.status_int, 400)

    def test_get_user_fail_bad_creds(self):
        self.test_auth.app = FakeApp(iter([
            # GET of user object
            ('404 Not Found', {}, '')]))
        resp = Request.blank('/auth/v2/act/usr',
            headers={'X-Auth-Admin-User': 'super:admin',
                     'X-Auth-Admin-Key': 'supertest'},
            ).get_response(self.test_auth)
        self.assertEquals(resp.status_int, 403)
        self.assertEquals(self.test_auth.app.calls, 1)

        self.test_auth.app = FakeApp(iter([
            # GET of user object (regular user)
            ('200 Ok', {}, json.dumps({"groups": [{"name": "act:usr"},
             {"name": "test"}], "auth": "plaintext:key"}))]))
        resp = Request.blank('/auth/v2/act/usr',
            headers={'X-Auth-Admin-User': 'act:usr',
                     'X-Auth-Admin-Key': 'key'},
            ).get_response(self.test_auth)
        self.assertEquals(resp.status_int, 403)
        self.assertEquals(self.test_auth.app.calls, 1)

    def test_get_user_account_admin_success(self):
        self.test_auth.app = FakeApp(iter([
            # GET of user object (account admin, but not reseller admin)
            ('200 Ok', {}, json.dumps({"groups": [{"name": "act:adm"},
             {"name": "test"}, {"name": ".admin"}],
             "auth": "plaintext:key"})),
            # GET of requested user object
            ('200 Ok', {}, json.dumps(
                {"groups": [{"name": "act:usr"}, {"name": "act"},
                            {"name": ".admin"}],
                 "auth": "plaintext:key"}))]))
        resp = Request.blank('/auth/v2/act/usr',
            headers={'X-Auth-Admin-User': 'act:adm',
                     'X-Auth-Admin-Key': 'key'}
            ).get_response(self.test_auth)
        self.assertEquals(resp.status_int, 200)
        self.assertEquals(resp.body, json.dumps(
            {"groups": [{"name": "act:usr"}, {"name": "act"},
                        {"name": ".admin"}],
             "auth": "plaintext:key"}))
        self.assertEquals(self.test_auth.app.calls, 2)

    def test_get_user_groups_not_found(self):
        self.test_auth.app = FakeApp(iter([
            # GET of account container (list objects)
            ('404 Not Found', {}, '')]))
        resp = Request.blank('/auth/v2/act/.groups',
            headers={'X-Auth-Admin-User': '.super_admin',
                     'X-Auth-Admin-Key': 'supertest'}
            ).get_response(self.test_auth)
        self.assertEquals(resp.status_int, 404)
        self.assertEquals(self.test_auth.app.calls, 1)

    def test_get_user_groups_fail_listing(self):
        self.test_auth.app = FakeApp(iter([
            # GET of account container (list objects)
            ('503 Service Unavailable', {}, '')]))
        resp = Request.blank('/auth/v2/act/.groups',
            headers={'X-Auth-Admin-User': '.super_admin',
                     'X-Auth-Admin-Key': 'supertest'}
            ).get_response(self.test_auth)
        self.assertEquals(resp.status_int, 500)
        self.assertEquals(self.test_auth.app.calls, 1)

    def test_get_user_groups_fail_get_user(self):
        self.test_auth.app = FakeApp(iter([
            # GET of account container (list objects)
            ('200 Ok', {'X-Container-Meta-Account-Id': 'AUTH_cfa'},
             json.dumps([
                {"name": ".services", "hash": "etag", "bytes": 112,
                 "content_type": "application/octet-stream",
                 "last_modified": "2010-12-03T17:16:27.618110"},
                {"name": "tester", "hash": "etag", "bytes": 104,
                 "content_type": "application/octet-stream",
                 "last_modified": "2010-12-03T17:16:27.736680"},
                {"name": "tester3", "hash": "etag", "bytes": 86,
                 "content_type": "application/octet-stream",
                 "last_modified": "2010-12-03T17:16:28.135530"}])),
            # GET of user object
            ('503 Service Unavailable', {}, '')]))
        resp = Request.blank('/auth/v2/act/.groups',
            headers={'X-Auth-Admin-User': '.super_admin',
                     'X-Auth-Admin-Key': 'supertest'}
            ).get_response(self.test_auth)
        self.assertEquals(resp.status_int, 500)
        self.assertEquals(self.test_auth.app.calls, 2)

    def test_get_user_not_found(self):
        self.test_auth.app = FakeApp(iter([
            # GET of user object
            ('404 Not Found', {}, '')]))
        resp = Request.blank('/auth/v2/act/usr',
            headers={'X-Auth-Admin-User': '.super_admin',
                     'X-Auth-Admin-Key': 'supertest'}
            ).get_response(self.test_auth)
        self.assertEquals(resp.status_int, 404)
        self.assertEquals(self.test_auth.app.calls, 1)

    def test_get_user_fail(self):
        self.test_auth.app = FakeApp(iter([
            # GET of user object
            ('503 Service Unavailable', {}, '')]))
        resp = Request.blank('/auth/v2/act/usr',
            headers={'X-Auth-Admin-User': '.super_admin',
                     'X-Auth-Admin-Key': 'supertest',
                     'X-Auth-User-Key': 'key'}
            ).get_response(self.test_auth)
        self.assertEquals(resp.status_int, 500)
        self.assertEquals(self.test_auth.app.calls, 1)

    def test_put_user_fail_invalid_account(self):
        resp = Request.blank('/auth/v2/.invalid/usr',
            environ={'REQUEST_METHOD': 'PUT'},
            headers={'X-Auth-Admin-User': '.super_admin',
                     'X-Auth-Admin-Key': 'supertest',
                     'X-Auth-User-Key': 'key'}
            ).get_response(self.test_auth)
        self.assertEquals(resp.status_int, 400)

    def test_put_user_fail_invalid_user(self):
        resp = Request.blank('/auth/v2/act/.usr',
            environ={'REQUEST_METHOD': 'PUT'},
            headers={'X-Auth-Admin-User': '.super_admin',
                     'X-Auth-Admin-Key': 'supertest',
                     'X-Auth-User-Key': 'key'}
            ).get_response(self.test_auth)
        self.assertEquals(resp.status_int, 400)

    def test_put_user_fail_no_user_key(self):
        resp = Request.blank('/auth/v2/act/usr',
            environ={'REQUEST_METHOD': 'PUT'},
            headers={'X-Auth-Admin-User': '.super_admin',
                     'X-Auth-Admin-Key': 'supertest'}
            ).get_response(self.test_auth)
        self.assertEquals(resp.status_int, 400)

    def test_put_user_reseller_admin_fail_bad_creds(self):
        self.test_auth.app = FakeApp(iter([
            # GET of user object (reseller admin)
            # This shouldn't actually get called, checked below
            ('200 Ok', {}, json.dumps({"groups": [{"name": "act:rdm"},
             {"name": "test"}, {"name": ".admin"},
             {"name": ".reseller_admin"}], "auth": "plaintext:key"}))]))
        resp = Request.blank('/auth/v2/act/usr',
            environ={'REQUEST_METHOD': 'PUT'},
            headers={'X-Auth-Admin-User': 'act:rdm',
                     'X-Auth-Admin-Key': 'key',
                     'X-Auth-User-Key': 'key',
                     'X-Auth-User-Reseller-Admin': 'true'}
            ).get_response(self.test_auth)
        self.assertEquals(resp.status_int, 403)
        self.assertEquals(self.test_auth.app.calls, 0)

        self.test_auth.app = FakeApp(iter([
            # GET of user object (account admin, but not reseller admin)
            # This shouldn't actually get called, checked below
            ('200 Ok', {}, json.dumps({"groups": [{"name": "act:adm"},
             {"name": "test"}, {"name": ".admin"}],
             "auth": "plaintext:key"}))]))
        resp = Request.blank('/auth/v2/act/usr',
            environ={'REQUEST_METHOD': 'PUT'},
            headers={'X-Auth-Admin-User': 'act:adm',
                     'X-Auth-Admin-Key': 'key',
                     'X-Auth-User-Key': 'key',
                     'X-Auth-User-Reseller-Admin': 'true'}
            ).get_response(self.test_auth)
        self.assertEquals(resp.status_int, 403)
        self.assertEquals(self.test_auth.app.calls, 0)

        self.test_auth.app = FakeApp(iter([
            # GET of user object (regular user)
            # This shouldn't actually get called, checked below
            ('200 Ok', {}, json.dumps({"groups": [{"name": "act:usr"},
             {"name": "test"}], "auth": "plaintext:key"}))]))
        resp = Request.blank('/auth/v2/act/usr',
            environ={'REQUEST_METHOD': 'PUT'},
            headers={'X-Auth-Admin-User': 'act:adm',
                     'X-Auth-Admin-Key': 'key',
                     'X-Auth-User-Key': 'key',
                     'X-Auth-User-Reseller-Admin': 'true'}
            ).get_response(self.test_auth)
        self.assertEquals(resp.status_int, 403)
        self.assertEquals(self.test_auth.app.calls, 0)

    def test_put_user_account_admin_fail_bad_creds(self):
        self.test_auth.app = FakeApp(iter([
            # GET of user object (account admin, but wrong account)
            ('200 Ok', {}, json.dumps({"groups": [{"name": "act2:adm"},
             {"name": "test"}, {"name": ".admin"}],
             "auth": "plaintext:key"}))]))
        resp = Request.blank('/auth/v2/act/usr',
            environ={'REQUEST_METHOD': 'PUT'},
            headers={'X-Auth-Admin-User': 'act2:adm',
                     'X-Auth-Admin-Key': 'key',
                     'X-Auth-User-Key': 'key',
                     'X-Auth-User-Admin': 'true'}
            ).get_response(self.test_auth)
        self.assertEquals(resp.status_int, 403)
        self.assertEquals(self.test_auth.app.calls, 1)

        self.test_auth.app = FakeApp(iter([
            # GET of user object (regular user)
            ('200 Ok', {}, json.dumps({"groups": [{"name": "act:usr"},
             {"name": "test"}], "auth": "plaintext:key"}))]))
        resp = Request.blank('/auth/v2/act/usr',
            environ={'REQUEST_METHOD': 'PUT'},
            headers={'X-Auth-Admin-User': 'act:usr',
                     'X-Auth-Admin-Key': 'key',
                     'X-Auth-User-Key': 'key',
                     'X-Auth-User-Admin': 'true'}
            ).get_response(self.test_auth)
        self.assertEquals(resp.status_int, 403)
        self.assertEquals(self.test_auth.app.calls, 1)

    def test_put_user_regular_fail_bad_creds(self):
        self.test_auth.app = FakeApp(iter([
            # GET of user object (account admin, but wrong account)
            ('200 Ok', {}, json.dumps({"groups": [{"name": "act2:adm"},
             {"name": "test"}, {"name": ".admin"}],
             "auth": "plaintext:key"}))]))
        resp = Request.blank('/auth/v2/act/usr',
            environ={'REQUEST_METHOD': 'PUT'},
            headers={'X-Auth-Admin-User': 'act2:adm',
                     'X-Auth-Admin-Key': 'key',
                     'X-Auth-User-Key': 'key'}
            ).get_response(self.test_auth)
        self.assertEquals(resp.status_int, 403)
        self.assertEquals(self.test_auth.app.calls, 1)

        self.test_auth.app = FakeApp(iter([
            # GET of user object (regular user)
            ('200 Ok', {}, json.dumps({"groups": [{"name": "act:usr"},
             {"name": "test"}], "auth": "plaintext:key"}))]))
        resp = Request.blank('/auth/v2/act/usr',
            environ={'REQUEST_METHOD': 'PUT'},
            headers={'X-Auth-Admin-User': 'act:usr',
                     'X-Auth-Admin-Key': 'key',
                     'X-Auth-User-Key': 'key'}
            ).get_response(self.test_auth)
        self.assertEquals(resp.status_int, 403)
        self.assertEquals(self.test_auth.app.calls, 1)

    def test_put_user_regular_success(self):
        self.test_auth.app = FakeApp(iter([
            ('200 Ok', {'X-Container-Meta-Account-Id': 'AUTH_cfa'}, ''),
            # PUT of user object
            ('201 Created', {}, '')]))
        resp = Request.blank('/auth/v2/act/usr',
            environ={'REQUEST_METHOD': 'PUT'},
            headers={'X-Auth-Admin-User': '.super_admin',
                     'X-Auth-Admin-Key': 'supertest',
                     'X-Auth-User-Key': 'key'}
            ).get_response(self.test_auth)
        self.assertEquals(resp.status_int, 201)
        self.assertEquals(self.test_auth.app.calls, 2)
        self.assertEquals(json.loads(self.test_auth.app.request.body),
            {"groups": [{"name": "act:usr"}, {"name": "act"}],
             "auth": "plaintext:key"})

    def test_put_user_account_admin_success(self):
        self.test_auth.app = FakeApp(iter([
            ('200 Ok', {'X-Container-Meta-Account-Id': 'AUTH_cfa'}, ''),
            # PUT of user object
            ('201 Created', {}, '')]))
        resp = Request.blank('/auth/v2/act/usr',
            environ={'REQUEST_METHOD': 'PUT'},
            headers={'X-Auth-Admin-User': '.super_admin',
                     'X-Auth-Admin-Key': 'supertest',
                     'X-Auth-User-Key': 'key',
                     'X-Auth-User-Admin': 'true'}
            ).get_response(self.test_auth)
        self.assertEquals(resp.status_int, 201)
        self.assertEquals(self.test_auth.app.calls, 2)
        self.assertEquals(json.loads(self.test_auth.app.request.body),
            {"groups": [{"name": "act:usr"}, {"name": "act"},
                        {"name": ".admin"}],
             "auth": "plaintext:key"})

    def test_put_user_reseller_admin_success(self):
        self.test_auth.app = FakeApp(iter([
            ('200 Ok', {'X-Container-Meta-Account-Id': 'AUTH_cfa'}, ''),
            # PUT of user object
            ('201 Created', {}, '')]))
        resp = Request.blank('/auth/v2/act/usr',
            environ={'REQUEST_METHOD': 'PUT'},
            headers={'X-Auth-Admin-User': '.super_admin',
                     'X-Auth-Admin-Key': 'supertest',
                     'X-Auth-User-Key': 'key',
                     'X-Auth-User-Reseller-Admin': 'true'}
            ).get_response(self.test_auth)
        self.assertEquals(resp.status_int, 201)
        self.assertEquals(self.test_auth.app.calls, 2)
        self.assertEquals(json.loads(self.test_auth.app.request.body),
            {"groups": [{"name": "act:usr"}, {"name": "act"},
                        {"name": ".admin"}, {"name": ".reseller_admin"}],
             "auth": "plaintext:key"})

    def test_put_user_fail_not_found(self):
        self.test_auth.app = FakeApp(iter([
            ('200 Ok', {'X-Container-Meta-Account-Id': 'AUTH_cfa'}, ''),
            # PUT of user object
            ('404 Not Found', {}, '')]))
        resp = Request.blank('/auth/v2/act/usr',
            environ={'REQUEST_METHOD': 'PUT'},
            headers={'X-Auth-Admin-User': '.super_admin',
                     'X-Auth-Admin-Key': 'supertest',
                     'X-Auth-User-Key': 'key'}
            ).get_response(self.test_auth)
        self.assertEquals(resp.status_int, 404)
        self.assertEquals(self.test_auth.app.calls, 2)

    def test_put_user_fail(self):
        self.test_auth.app = FakeApp(iter([
            # PUT of user object
            ('503 Service Unavailable', {}, '')]))
        resp = Request.blank('/auth/v2/act/usr',
            environ={'REQUEST_METHOD': 'PUT'},
            headers={'X-Auth-Admin-User': '.super_admin',
                     'X-Auth-Admin-Key': 'supertest',
                     'X-Auth-User-Key': 'key'}
            ).get_response(self.test_auth)
        self.assertEquals(resp.status_int, 500)
        self.assertEquals(self.test_auth.app.calls, 1)

    def test_delete_user_bad_creds(self):
        self.test_auth.app = FakeApp(iter([
            # GET of user object (account admin, but wrong account)
            ('200 Ok', {}, json.dumps({"groups": [{"name": "act2:adm"},
             {"name": "test"}, {"name": ".admin"}],
             "auth": "plaintext:key"}))]))
        resp = Request.blank('/auth/v2/act/usr',
            environ={'REQUEST_METHOD': 'DELETE'},
            headers={'X-Auth-Admin-User': 'act2:adm',
                     'X-Auth-Admin-Key': 'key'}
            ).get_response(self.test_auth)
        self.assertEquals(resp.status_int, 403)
        self.assertEquals(self.test_auth.app.calls, 1)

        self.test_auth.app = FakeApp(iter([
            # GET of user object (regular user)
            ('200 Ok', {}, json.dumps({"groups": [{"name": "act:usr"},
             {"name": "test"}], "auth": "plaintext:key"}))]))
        resp = Request.blank('/auth/v2/act/usr',
            environ={'REQUEST_METHOD': 'DELETE'},
            headers={'X-Auth-Admin-User': 'act:usr',
                     'X-Auth-Admin-Key': 'key'}
            ).get_response(self.test_auth)
        self.assertEquals(resp.status_int, 403)
        self.assertEquals(self.test_auth.app.calls, 1)

    def test_delete_user_invalid_account(self):
        resp = Request.blank('/auth/v2/.invalid/usr',
            environ={'REQUEST_METHOD': 'DELETE'},
            headers={'X-Auth-Admin-User': '.super_admin',
                     'X-Auth-Admin-Key': 'supertest'}
            ).get_response(self.test_auth)
        self.assertEquals(resp.status_int, 400)

    def test_delete_user_invalid_user(self):
        resp = Request.blank('/auth/v2/act/.invalid',
            environ={'REQUEST_METHOD': 'DELETE'},
            headers={'X-Auth-Admin-User': '.super_admin',
                     'X-Auth-Admin-Key': 'supertest'}
            ).get_response(self.test_auth)
        self.assertEquals(resp.status_int, 400)

    def test_delete_user_not_found(self):
        self.test_auth.app = FakeApp(iter([
            # HEAD of user object
            ('404 Not Found', {}, '')]))
        resp = Request.blank('/auth/v2/act/usr',
            environ={'REQUEST_METHOD': 'DELETE'},
            headers={'X-Auth-Admin-User': '.super_admin',
                     'X-Auth-Admin-Key': 'supertest'}
            ).get_response(self.test_auth)
        self.assertEquals(resp.status_int, 404)
        self.assertEquals(self.test_auth.app.calls, 1)

    def test_delete_user_fail_head_user(self):
        self.test_auth.app = FakeApp(iter([
            # HEAD of user object
            ('503 Service Unavailable', {}, '')]))
        resp = Request.blank('/auth/v2/act/usr',
            environ={'REQUEST_METHOD': 'DELETE'},
            headers={'X-Auth-Admin-User': '.super_admin',
                     'X-Auth-Admin-Key': 'supertest'}
            ).get_response(self.test_auth)
        self.assertEquals(resp.status_int, 500)
        self.assertEquals(self.test_auth.app.calls, 1)

    def test_delete_user_fail_delete_token(self):
        self.test_auth.app = FakeApp(iter([
            # HEAD of user object
            ('200 Ok', {'X-Object-Meta-Auth-Token': 'AUTH_tk'}, ''),
            # DELETE of token
            ('503 Service Unavailable', {}, '')]))
        resp = Request.blank('/auth/v2/act/usr',
            environ={'REQUEST_METHOD': 'DELETE'},
            headers={'X-Auth-Admin-User': '.super_admin',
                     'X-Auth-Admin-Key': 'supertest'}
            ).get_response(self.test_auth)
        self.assertEquals(resp.status_int, 500)
        self.assertEquals(self.test_auth.app.calls, 2)

    def test_delete_user_fail_delete_user(self):
        self.test_auth.app = FakeApp(iter([
            # HEAD of user object
            ('200 Ok', {'X-Object-Meta-Auth-Token': 'AUTH_tk'}, ''),
            # DELETE of token
            ('204 No Content', {}, ''),
            # DELETE of user object
            ('503 Service Unavailable', {}, '')]))
        resp = Request.blank('/auth/v2/act/usr',
            environ={'REQUEST_METHOD': 'DELETE'},
            headers={'X-Auth-Admin-User': '.super_admin',
                     'X-Auth-Admin-Key': 'supertest'}
            ).get_response(self.test_auth)
        self.assertEquals(resp.status_int, 500)
        self.assertEquals(self.test_auth.app.calls, 3)

    def test_delete_user_success(self):
        self.test_auth.app = FakeApp(iter([
            # HEAD of user object
            ('200 Ok', {'X-Object-Meta-Auth-Token': 'AUTH_tk'}, ''),
            # DELETE of token
            ('204 No Content', {}, ''),
            # DELETE of user object
            ('204 No Content', {}, '')]))
        resp = Request.blank('/auth/v2/act/usr',
            environ={'REQUEST_METHOD': 'DELETE'},
            headers={'X-Auth-Admin-User': '.super_admin',
                     'X-Auth-Admin-Key': 'supertest'}
            ).get_response(self.test_auth)
        self.assertEquals(resp.status_int, 204)
        self.assertEquals(self.test_auth.app.calls, 3)

    def test_delete_user_success_missing_user_at_end(self):
        self.test_auth.app = FakeApp(iter([
            # HEAD of user object
            ('200 Ok', {'X-Object-Meta-Auth-Token': 'AUTH_tk'}, ''),
            # DELETE of token
            ('204 No Content', {}, ''),
            # DELETE of user object
            ('404 Not Found', {}, '')]))
        resp = Request.blank('/auth/v2/act/usr',
            environ={'REQUEST_METHOD': 'DELETE'},
            headers={'X-Auth-Admin-User': '.super_admin',
                     'X-Auth-Admin-Key': 'supertest'}
            ).get_response(self.test_auth)
        self.assertEquals(resp.status_int, 204)
        self.assertEquals(self.test_auth.app.calls, 3)

    def test_delete_user_success_missing_token(self):
        self.test_auth.app = FakeApp(iter([
            # HEAD of user object
            ('200 Ok', {'X-Object-Meta-Auth-Token': 'AUTH_tk'}, ''),
            # DELETE of token
            ('404 Not Found', {}, ''),
            # DELETE of user object
            ('204 No Content', {}, '')]))
        resp = Request.blank('/auth/v2/act/usr',
            environ={'REQUEST_METHOD': 'DELETE'},
            headers={'X-Auth-Admin-User': '.super_admin',
                     'X-Auth-Admin-Key': 'supertest'}
            ).get_response(self.test_auth)
        self.assertEquals(resp.status_int, 204)
        self.assertEquals(self.test_auth.app.calls, 3)

    def test_delete_user_success_no_token(self):
        self.test_auth.app = FakeApp(iter([
            # HEAD of user object
            ('200 Ok', {}, ''),
            # DELETE of user object
            ('204 No Content', {}, '')]))
        resp = Request.blank('/auth/v2/act/usr',
            environ={'REQUEST_METHOD': 'DELETE'},
            headers={'X-Auth-Admin-User': '.super_admin',
                     'X-Auth-Admin-Key': 'supertest'}
            ).get_response(self.test_auth)
        self.assertEquals(resp.status_int, 204)
        self.assertEquals(self.test_auth.app.calls, 2)

    def test_validate_token_bad_prefix(self):
        resp = Request.blank('/auth/v2/.token/BAD_token'
                            ).get_response(self.test_auth)
        self.assertEquals(resp.status_int, 400)

    def test_validate_token_tmi(self):
        resp = Request.blank('/auth/v2/.token/AUTH_token/tmi'
                            ).get_response(self.test_auth)
        self.assertEquals(resp.status_int, 400)

    def test_validate_token_bad_memcache(self):
        fake_memcache = FakeMemcache()
        fake_memcache.set('AUTH_/auth/AUTH_token', 'bogus')
        resp = Request.blank('/auth/v2/.token/AUTH_token',
            environ={'swift.cache':
            fake_memcache}).get_response(self.test_auth)
        self.assertEquals(resp.status_int, 500)

    def test_validate_token_from_memcache(self):
        fake_memcache = FakeMemcache()
        fake_memcache.set('AUTH_/auth/AUTH_token', (time() + 1, 'act:usr,act'))
        resp = Request.blank('/auth/v2/.token/AUTH_token',
            environ={'swift.cache':
            fake_memcache}).get_response(self.test_auth)
        self.assertEquals(resp.status_int, 204)
        self.assertEquals(resp.headers.get('x-auth-groups'), 'act:usr,act')
        self.assert_(float(resp.headers['x-auth-ttl']) < 1,
                     resp.headers['x-auth-ttl'])

    def test_validate_token_from_memcache_expired(self):
        fake_memcache = FakeMemcache()
        fake_memcache.set('AUTH_/auth/AUTH_token', (time() - 1, 'act:usr,act'))
        resp = Request.blank('/auth/v2/.token/AUTH_token',
            environ={'swift.cache':
            fake_memcache}).get_response(self.test_auth)
        self.assertEquals(resp.status_int, 404)
        self.assert_('x-auth-groups' not in resp.headers)
        self.assert_('x-auth-ttl' not in resp.headers)

    def test_validate_token_from_object(self):
        self.test_auth.app = FakeApp(iter([
            # GET of token object
            ('200 Ok', {}, json.dumps({'groups': [{'name': 'act:usr'},
             {'name': 'act'}], 'expires': time() + 1}))]))
        resp = Request.blank('/auth/v2/.token/AUTH_token'
                             ).get_response(self.test_auth)
        self.assertEquals(resp.status_int, 204)
        self.assertEquals(self.test_auth.app.calls, 1)
        self.assertEquals(resp.headers.get('x-auth-groups'), 'act:usr,act')
        self.assert_(float(resp.headers['x-auth-ttl']) < 1,
                     resp.headers['x-auth-ttl'])

    def test_validate_token_from_object_expired(self):
        self.test_auth.app = FakeApp(iter([
            # GET of token object
            ('200 Ok', {}, json.dumps({'groups': 'act:usr,act',
             'expires': time() - 1})),
            # DELETE of expired token object
            ('204 No Content', {}, '')]))
        resp = Request.blank('/auth/v2/.token/AUTH_token'
                             ).get_response(self.test_auth)
        self.assertEquals(resp.status_int, 404)
        self.assertEquals(self.test_auth.app.calls, 2)

    def test_validate_token_from_object_with_admin(self):
        self.test_auth.app = FakeApp(iter([
            # GET of token object
            ('200 Ok', {}, json.dumps({'account_id': 'AUTH_cfa', 'groups':
             [{'name': 'act:usr'}, {'name': 'act'}, {'name': '.admin'}],
             'expires': time() + 1}))]))
        resp = Request.blank('/auth/v2/.token/AUTH_token'
                             ).get_response(self.test_auth)
        self.assertEquals(resp.status_int, 204)
        self.assertEquals(self.test_auth.app.calls, 1)
        self.assertEquals(resp.headers.get('x-auth-groups'),
                          'act:usr,act,AUTH_cfa')
        self.assert_(float(resp.headers['x-auth-ttl']) < 1,
                     resp.headers['x-auth-ttl'])

    def test_get_conn_default(self):
        conn = self.test_auth.get_conn()
        self.assertEquals(conn.__class__, auth.HTTPConnection)
        self.assertEquals(conn.host, '127.0.0.1')
        self.assertEquals(conn.port, 8080)

    def test_get_conn_default_https(self):
        local_auth = auth.filter_factory({'super_admin_key': 'supertest',
            'default_swift_cluster': 'local#https://1.2.3.4/v1'})(FakeApp())
        conn = local_auth.get_conn()
        self.assertEquals(conn.__class__, auth.HTTPSConnection)
        self.assertEquals(conn.host, '1.2.3.4')
        self.assertEquals(conn.port, 443)

    def test_get_conn_overridden(self):
        local_auth = auth.filter_factory({'super_admin_key': 'supertest',
            'default_swift_cluster': 'local#https://1.2.3.4/v1'})(FakeApp())
        conn = \
            local_auth.get_conn(urlparsed=auth.urlparse('http://5.6.7.8/v1'))
        self.assertEquals(conn.__class__, auth.HTTPConnection)
        self.assertEquals(conn.host, '5.6.7.8')
        self.assertEquals(conn.port, 80)

    def test_get_conn_overridden_https(self):
        local_auth = auth.filter_factory({'super_admin_key': 'supertest',
            'default_swift_cluster': 'local#http://1.2.3.4/v1'})(FakeApp())
        conn = \
            local_auth.get_conn(urlparsed=auth.urlparse('https://5.6.7.8/v1'))
        self.assertEquals(conn.__class__, auth.HTTPSConnection)
        self.assertEquals(conn.host, '5.6.7.8')
        self.assertEquals(conn.port, 443)

    def test_get_itoken_fail_no_memcache(self):
        exc = None
        try:
            self.test_auth.get_itoken({})
        except Exception, err:
            exc = err
        self.assertEquals(str(exc),
                          'No memcache set up; required for Swauth middleware')

    def test_get_itoken_success(self):
        fmc = FakeMemcache()
        itk = self.test_auth.get_itoken({'swift.cache': fmc})
        self.assert_(itk.startswith('AUTH_itk'), itk)
        expires, groups = fmc.get('AUTH_/auth/%s' % itk)
        self.assert_(expires > time(), expires)
        self.assertEquals(groups, '.auth,.reseller_admin,AUTH_.auth')

    def test_get_admin_detail_fail_no_colon(self):
        self.test_auth.app = FakeApp(iter([]))
        self.assertEquals(self.test_auth.get_admin_detail(Request.blank('/')),
                          None)
        self.assertEquals(self.test_auth.get_admin_detail(Request.blank('/',
            headers={'X-Auth-Admin-User': 'usr'})), None)
        self.assertRaises(StopIteration, self.test_auth.get_admin_detail,
            Request.blank('/', headers={'X-Auth-Admin-User': 'act:usr'}))

    def test_get_admin_detail_fail_user_not_found(self):
        self.test_auth.app = FakeApp(iter([('404 Not Found', {}, '')]))
        self.assertEquals(self.test_auth.get_admin_detail(Request.blank('/',
            headers={'X-Auth-Admin-User': 'act:usr'})), None)
        self.assertEquals(self.test_auth.app.calls, 1)

    def test_get_admin_detail_fail_get_user_error(self):
        self.test_auth.app = FakeApp(iter([
            ('503 Service Unavailable', {}, '')]))
        exc = None
        try:
            self.test_auth.get_admin_detail(Request.blank('/',
                headers={'X-Auth-Admin-User': 'act:usr'}))
        except Exception, err:
            exc = err
        self.assertEquals(str(exc), 'Could not get admin user object: '
            '/v1/AUTH_.auth/act/usr 503 Service Unavailable')
        self.assertEquals(self.test_auth.app.calls, 1)

    def test_get_admin_detail_success(self):
        self.test_auth.app = FakeApp(iter([
            ('200 Ok', {},
             json.dumps({"auth": "plaintext:key",
                         "groups": [{'name': "act:usr"}, {'name': "act"},
                                    {'name': ".admin"}]}))]))
        detail = self.test_auth.get_admin_detail(Request.blank('/',
                    headers={'X-Auth-Admin-User': 'act:usr'}))
        self.assertEquals(self.test_auth.app.calls, 1)
        self.assertEquals(detail, {'account': 'act',
            'auth': 'plaintext:key',
            'groups': [{'name': 'act:usr'}, {'name': 'act'},
                       {'name': '.admin'}]})

    def test_credentials_match_success(self):
        self.assert_(self.test_auth.credentials_match(
            {'auth': 'plaintext:key'}, 'key'))

    def test_credentials_match_fail_no_details(self):
        self.assert_(not self.test_auth.credentials_match(None, 'notkey'))

    def test_credentials_match_fail_plaintext(self):
        self.assert_(not self.test_auth.credentials_match(
            {'auth': 'plaintext:key'}, 'notkey'))

    def test_is_super_admin_success(self):
        self.assert_(self.test_auth.is_super_admin(Request.blank('/',
            headers={'X-Auth-Admin-User': '.super_admin',
                     'X-Auth-Admin-Key': 'supertest'})))

    def test_is_super_admin_fail_bad_key(self):
        self.assert_(not self.test_auth.is_super_admin(Request.blank('/',
            headers={'X-Auth-Admin-User': '.super_admin',
                     'X-Auth-Admin-Key': 'bad'})))
        self.assert_(not self.test_auth.is_super_admin(Request.blank('/',
            headers={'X-Auth-Admin-User': '.super_admin'})))
        self.assert_(not self.test_auth.is_super_admin(Request.blank('/')))

    def test_is_super_admin_fail_bad_user(self):
        self.assert_(not self.test_auth.is_super_admin(Request.blank('/',
            headers={'X-Auth-Admin-User': 'bad',
                     'X-Auth-Admin-Key': 'supertest'})))
        self.assert_(not self.test_auth.is_super_admin(Request.blank('/',
            headers={'X-Auth-Admin-Key': 'supertest'})))
        self.assert_(not self.test_auth.is_super_admin(Request.blank('/')))

    def test_is_reseller_admin_success_is_super_admin(self):
        self.assert_(self.test_auth.is_reseller_admin(Request.blank('/',
            headers={'X-Auth-Admin-User': '.super_admin',
                     'X-Auth-Admin-Key': 'supertest'})))

    def test_is_reseller_admin_success_called_get_admin_detail(self):
        self.test_auth.app = FakeApp(iter([
            ('200 Ok', {},
             json.dumps({'auth': 'plaintext:key',
                         'groups': [{'name': 'act:rdm'}, {'name': 'act'},
                                    {'name': '.admin'},
                                    {'name': '.reseller_admin'}]}))]))
        self.assert_(self.test_auth.is_reseller_admin(Request.blank('/',
            headers={'X-Auth-Admin-User': 'act:rdm',
                     'X-Auth-Admin-Key': 'key'})))

    def test_is_reseller_admin_fail_only_account_admin(self):
        self.test_auth.app = FakeApp(iter([
            ('200 Ok', {},
             json.dumps({'auth': 'plaintext:key',
                         'groups': [{'name': 'act:adm'}, {'name': 'act'},
                                    {'name': '.admin'}]}))]))
        self.assert_(not self.test_auth.is_reseller_admin(Request.blank('/',
            headers={'X-Auth-Admin-User': 'act:adm',
                     'X-Auth-Admin-Key': 'key'})))

    def test_is_reseller_admin_fail_regular_user(self):
        self.test_auth.app = FakeApp(iter([
            ('200 Ok', {},
             json.dumps({'auth': 'plaintext:key',
                         'groups': [{'name': 'act:usr'}, {'name': 'act'}]}))]))
        self.assert_(not self.test_auth.is_reseller_admin(Request.blank('/',
            headers={'X-Auth-Admin-User': 'act:usr',
                     'X-Auth-Admin-Key': 'key'})))

    def test_is_reseller_admin_fail_bad_key(self):
        self.test_auth.app = FakeApp(iter([
            ('200 Ok', {},
             json.dumps({'auth': 'plaintext:key',
                         'groups': [{'name': 'act:rdm'}, {'name': 'act'},
                                    {'name': '.admin'},
                                    {'name': '.reseller_admin'}]}))]))
        self.assert_(not self.test_auth.is_reseller_admin(Request.blank('/',
            headers={'X-Auth-Admin-User': 'act:rdm',
                     'X-Auth-Admin-Key': 'bad'})))

    def test_is_account_admin_success_is_super_admin(self):
        self.assert_(self.test_auth.is_account_admin(Request.blank('/',
            headers={'X-Auth-Admin-User': '.super_admin',
                     'X-Auth-Admin-Key': 'supertest'}), 'act'))

    def test_is_account_admin_success_is_reseller_admin(self):
        self.test_auth.app = FakeApp(iter([
            ('200 Ok', {},
             json.dumps({'auth': 'plaintext:key',
                         'groups': [{'name': 'act:rdm'}, {'name': 'act'},
                                    {'name': '.admin'},
                                    {'name': '.reseller_admin'}]}))]))
        self.assert_(self.test_auth.is_account_admin(Request.blank('/',
            headers={'X-Auth-Admin-User': 'act:rdm',
                     'X-Auth-Admin-Key': 'key'}), 'act'))

    def test_is_account_admin_success(self):
        self.test_auth.app = FakeApp(iter([
            ('200 Ok', {},
             json.dumps({'auth': 'plaintext:key',
                         'groups': [{'name': 'act:adm'}, {'name': 'act'},
                                    {'name': '.admin'}]}))]))
        self.assert_(self.test_auth.is_account_admin(Request.blank('/',
            headers={'X-Auth-Admin-User': 'act:adm',
                     'X-Auth-Admin-Key': 'key'}), 'act'))

    def test_is_account_admin_fail_account_admin_different_account(self):
        self.test_auth.app = FakeApp(iter([
            ('200 Ok', {},
             json.dumps({'auth': 'plaintext:key',
                         'groups': [{'name': 'act2:adm'}, {'name': 'act2'},
                                    {'name': '.admin'}]}))]))
        self.assert_(not self.test_auth.is_account_admin(Request.blank('/',
            headers={'X-Auth-Admin-User': 'act2:adm',
                     'X-Auth-Admin-Key': 'key'}), 'act'))

    def test_is_account_admin_fail_regular_user(self):
        self.test_auth.app = FakeApp(iter([
            ('200 Ok', {},
             json.dumps({'auth': 'plaintext:key',
                         'groups': [{'name': 'act:usr'}, {'name': 'act'}]}))]))
        self.assert_(not self.test_auth.is_account_admin(Request.blank('/',
            headers={'X-Auth-Admin-User': 'act:usr',
                     'X-Auth-Admin-Key': 'key'}), 'act'))

    def test_is_account_admin_fail_bad_key(self):
        self.test_auth.app = FakeApp(iter([
            ('200 Ok', {},
             json.dumps({'auth': 'plaintext:key',
                         'groups': [{'name': 'act:rdm'}, {'name': 'act'},
                                    {'name': '.admin'},
                                    {'name': '.reseller_admin'}]}))]))
        self.assert_(not self.test_auth.is_account_admin(Request.blank('/',
            headers={'X-Auth-Admin-User': 'act:rdm',
                     'X-Auth-Admin-Key': 'bad'}), 'act'))

    def test_reseller_admin_but_account_is_internal_use_only(self):
        req = Request.blank('/v1/AUTH_.auth',
                            environ={'REQUEST_METHOD': 'GET'})
        req.remote_user = 'act:usr,act,.reseller_admin'
        resp = self.test_auth.authorize(req)
        self.assertEquals(resp.status_int, 403)

    def test_reseller_admin_but_account_is_exactly_reseller_prefix(self):
        req = Request.blank('/v1/AUTH_', environ={'REQUEST_METHOD': 'GET'})
        req.remote_user = 'act:usr,act,.reseller_admin'
        resp = self.test_auth.authorize(req)
        self.assertEquals(resp.status_int, 403)


if __name__ == '__main__':
    unittest.main()<|MERGE_RESOLUTION|>--- conflicted
+++ resolved
@@ -165,11 +165,7 @@
         self.assertEquals(ath.dsc_url2, 'https://host/path')
         ath = auth.filter_factory({'super_admin_key': 'supertest',
             'default_swift_cluster':
-<<<<<<< HEAD
-                'local##https://host/path/##http://host2/path2/'})(app)
-=======
                 'local#https://host/path/#http://host2/path2/'})(app)
->>>>>>> 7a509c74
         self.assertEquals(ath.dsc_url, 'https://host/path')
         self.assertEquals(ath.dsc_url2, 'http://host2/path2')
 
